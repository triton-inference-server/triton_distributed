// SPDX-FileCopyrightText: Copyright (c) 2024-2025 NVIDIA CORPORATION & AFFILIATES. All rights reserved.
// SPDX-License-Identifier: Apache-2.0
//
// Licensed under the Apache License, Version 2.0 (the "License");
// you may not use this file except in compliance with the License.
// You may obtain a copy of the License at
//
// http://www.apache.org/licenses/LICENSE-2.0
//
// Unless required by applicable law or agreed to in writing, software
// distributed under the License is distributed on an "AS IS" BASIS,
// WITHOUT WARRANTIES OR CONDITIONS OF ANY KIND, either express or implied.
// See the License for the specific language governing permissions and
// limitations under the License.

use futures::StreamExt;
use service_metrics::DEFAULT_NAMESPACE;

<<<<<<< HEAD
use triton_distributed::{
    logging, protocols::annotated::Annotated, utils::Duration, DistributedRuntime, Result, Runtime,
    Worker,
=======
use triton_distributed_runtime::{
    logging,
    protocols::annotated::Annotated,
    utils::{stream, Duration, Instant},
    DistributedRuntime, Result, Runtime, Worker,
>>>>>>> b4c77cf2
};

fn main() -> Result<()> {
    logging::init();
    let worker = Worker::from_settings()?;
    worker.execute(app)
}

async fn app(runtime: Runtime) -> Result<()> {
    let distributed = DistributedRuntime::from_settings(runtime.clone()).await?;

    let namespace = distributed.namespace(DEFAULT_NAMESPACE)?;
    let component = namespace.component("backend")?;

    let client = component
        .endpoint("generate")
        .client::<String, Annotated<String>>()
        .await?;

    client.wait_for_endpoints().await?;

    let mut stream = client.random("hello world".to_string().into()).await?;

    while let Some(resp) = stream.next().await {
        println!("{:?}", resp);
    }

    let service_set = component.scrape_stats(Duration::from_millis(100)).await?;
    println!("{:?}", service_set);

    runtime.shutdown();

    Ok(())
}<|MERGE_RESOLUTION|>--- conflicted
+++ resolved
@@ -16,17 +16,9 @@
 use futures::StreamExt;
 use service_metrics::DEFAULT_NAMESPACE;
 
-<<<<<<< HEAD
-use triton_distributed::{
+use triton_distributed_runtime::{
     logging, protocols::annotated::Annotated, utils::Duration, DistributedRuntime, Result, Runtime,
     Worker,
-=======
-use triton_distributed_runtime::{
-    logging,
-    protocols::annotated::Annotated,
-    utils::{stream, Duration, Instant},
-    DistributedRuntime, Result, Runtime, Worker,
->>>>>>> b4c77cf2
 };
 
 fn main() -> Result<()> {
