--- conflicted
+++ resolved
@@ -13,7 +13,8 @@
 // See the License for the specific language governing permissions and
 // limitations under the License.
 
-use service_metrics::{MyStats, DEFAULT_NAMESPACE};
+use service_metrics::DEFAULT_NAMESPACE;
+use triton_distributed_llm::kv_router::protocols::ForwardPassMetrics;
 use rand::Rng;
 use std::sync::Arc;
 use triton_distributed_runtime::{
@@ -72,30 +73,25 @@
         .namespace(DEFAULT_NAMESPACE)?
         .component("backend")?
         .service_builder()
-<<<<<<< HEAD
-        // Dummy stats handler to demonstrate how to attach a custom stats handler
-        .stats_handler(Some(Box::new(|_name, _stats| {
-            let requests_total_slots = 100;
-            let requests_active_slots = rand::thread_rng().gen_range(0..requests_total_slots);
-            let kv_blocks_total = 100;
-            let kv_blocks_active = rand::thread_rng().gen_range(0..kv_blocks_total);
-            let stats = MyStats {
-                requests_active_slots,
-                requests_total_slots,
-                kv_blocks_active,
-                kv_blocks_total,
-            };
-            serde_json::to_value(stats).unwrap()
-        })))
-=======
->>>>>>> 7de3174d
         .create()
         .await?
         .endpoint("generate")
         .endpoint_builder()
-        .stats_handler(|stats| {
-            println!("stats: {:?}", stats);
-            let stats = MyStats { val: 10 };
+        // Dummy stats handler to demonstrate how to attach a custom stats handler
+        .stats_handler(|_stats| {
+            println!("stats in: {:?}", _stats);
+            let request_total_slots = 100;
+            let request_active_slots = rand::thread_rng().gen_range(0..request_total_slots);
+            let kv_total_blocks = 100;
+            let kv_active_blocks = rand::thread_rng().gen_range(0..kv_total_blocks);
+            // FIXME: Use ForwardPassMetrics instead of MyStats
+            let stats = ForwardPassMetrics {
+                request_active_slots,
+                request_total_slots,
+                kv_active_blocks,
+                kv_total_blocks,
+            };
+            println!("stats out: {:?}", stats);
             serde_json::to_value(stats).unwrap()
         })
         .handler(ingress)
