--- conflicted
+++ resolved
@@ -15,13 +15,10 @@
 
 [workspace]
 members = [
-<<<<<<< HEAD
-    "hello_world", "service_metrics",
-=======
     "hello_world",
     "http",
     "llmctl",
->>>>>>> 40073bac
+    "service_metrics",
 ]
 resolver = "2"
 
