# SPDX-FileCopyrightText: Copyright (c) 2024-2025 NVIDIA CORPORATION & AFFILIATES. All rights reserved.
# SPDX-License-Identifier: Apache-2.0
#
# Licensed under the Apache License, Version 2.0 (the "License");
# you may not use this file except in compliance with the License.
# You may obtain a copy of the License at
#
# http://www.apache.org/licenses/LICENSE-2.0
#
# Unless required by applicable law or agreed to in writing, software
# distributed under the License is distributed on an "AS IS" BASIS,
# WITHOUT WARRANTIES OR CONDITIONS OF ANY KIND, either express or implied.
# See the License for the specific language governing permissions and
# limitations under the License.

import signal
import sys
import time
from pathlib import Path

from llm.tensorrtllm.operators.disaggregated_serving import DisaggregatedServingOperator

from triton_distributed.worker import (
    OperatorConfig,
    TritonCoreOperator,
    Worker,
    WorkerConfig,
)

from .parser import parse_args

deployment = None


def handler(signum, frame):
    exit_code = 0
    if deployment:
        print("Stopping Workers")
        exit_code = deployment.stop()
    print(f"Workers Stopped Exit Code {exit_code}")
    sys.exit(exit_code)


signals = (signal.SIGHUP, signal.SIGTERM, signal.SIGINT)
for sig in signals:
    try:
        signal.signal(sig, handler)
    except Exception:
        pass


def _create_disaggregated_serving_op(name, args, max_inflight_requests):
    model_repository = str(
        Path(args.operator_repository) / "triton_core_models"
    )  # stores our simple pre/post processing
    return OperatorConfig(
        name=name,
        implementation=DisaggregatedServingOperator,
        max_inflight_requests=int(max_inflight_requests),
        repository=model_repository,
    )


def _create_triton_core_op(
    name,
    max_inflight_requests,
    args,
):
    # TODO: argparse repo
    return OperatorConfig(
        name=name,
        implementation=TritonCoreOperator,
        max_inflight_requests=int(max_inflight_requests),
        repository=str(
            Path(args.operator_repository)
            / "tensorrtllm_models"
<<<<<<< HEAD
            / "llama-3.1-8b-instruct"
            / "NVIDIA_H100_NVL"
=======
            / args.model
            / "NVIDIA_RTX_A6000"
>>>>>>> cbd4e513
            / "TP_1"
        ),
        parameters={"store_outputs_in_response": True},
    )


def main(args):
    if args.log_dir:
        log_dir = Path(args.log_dir)
        log_dir.mkdir(exist_ok=True)

    worker_configs = []

    if args.aggregate_worker_count == 1:
        aggregate_op = _create_triton_core_op(
            name=args.model, max_inflight_requests=1000, args=args
        )
        aggregate = WorkerConfig(operators=[aggregate_op], name=args.model)
        worker_configs.append((aggregate, 1))

    # Context/Generate workers used for Disaggregated Serving
    if args.context_worker_count == 1:
        prefill_op = _create_triton_core_op(
            name="context",
            max_inflight_requests=1000,
            args=args,
        )

        prefill = WorkerConfig(
            operators=[prefill_op],
            name="context",
            log_level=args.log_level,
            metrics_port=args.starting_metrics_port,
        )
        worker_configs.append(prefill)

    if args.generate_worker_count == 1:
        decoder_op = _create_triton_core_op(
            name="generate",
            max_inflight_requests=1000,
            args=args,
        )

        decoder = WorkerConfig(
            operators=[decoder_op],
            name="generate",
            log_level=args.log_level,
            metrics_port=args.starting_metrics_port + 1,
        )
        worker_configs.append(decoder)

    if args.disaggregated_serving:
        prefill_decode_op = _create_disaggregated_serving_op(
            name=args.worker_name,
            max_inflight_requests=1000,
            args=args,
        )

        prefill_decode = WorkerConfig(
            operators=[prefill_decode_op],
            name=args.worker_name,
            log_level=args.log_level,
            metrics_port=args.starting_metrics_port + 2,
        )
        worker_configs.append(prefill_decode)

    print("Starting Workers")
    for worker_config in worker_configs:
        worker = Worker(worker_config)
        print(f"worker: {worker}")
        worker.start()

    print("Workers started ... press Ctrl-C to Exit")

    while True:
        time.sleep(10)


if __name__ == "__main__":
    args = parse_args()
    main(args)<|MERGE_RESOLUTION|>--- conflicted
+++ resolved
@@ -74,13 +74,8 @@
         repository=str(
             Path(args.operator_repository)
             / "tensorrtllm_models"
-<<<<<<< HEAD
-            / "llama-3.1-8b-instruct"
+            / args.model
             / "NVIDIA_H100_NVL"
-=======
-            / args.model
-            / "NVIDIA_RTX_A6000"
->>>>>>> cbd4e513
             / "TP_1"
         ),
         parameters={"store_outputs_in_response": True},
