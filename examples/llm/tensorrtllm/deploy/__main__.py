--- conflicted
+++ resolved
@@ -133,15 +133,9 @@
         # Add the disaggregated serving operator when both workers are present
         # This coordinates between context and generate workers
         prefill_decode_op = _create_disaggregated_serving_op(
-<<<<<<< HEAD
-            #            name="prefill_decode",
             name="mock",
             max_inflight_requests=1000,
-=======
-            name=args.worker_name,
->>>>>>> 169d21c3
             args=args,
-            max_inflight_requests=1000,
         )
 
         prefill_decode = WorkerConfig(
