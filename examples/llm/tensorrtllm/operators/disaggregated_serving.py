# SPDX-FileCopyrightText: Copyright (c) 2024-2025 NVIDIA CORPORATION & AFFILIATES. All rights reserved.
# SPDX-License-Identifier: Apache-2.0
#
# Licensed under the Apache License, Version 2.0 (the "License");
# you may not use this file except in compliance with the License.
# You may obtain a copy of the License at
#
# http://www.apache.org/licenses/LICENSE-2.0
#
# Unless required by applicable law or agreed to in writing, software
# distributed under the License is distributed on an "AS IS" BASIS,
# WITHOUT WARRANTIES OR CONDITIONS OF ANY KIND, either express or implied.
# See the License for the specific language governing permissions and
# limitations under the License.

import asyncio
import json

import numpy

from triton_distributed.worker import (
    RemoteInferenceRequest,
    RemoteOperator,
    TritonCoreOperator,
)


class DisaggregatedServingOperator(TritonCoreOperator):
    def __init__(
        self,
        name,
        version,
        triton_core,
        request_plane,
        data_plane,
        parameters,
        repository,
        logger,
    ):
        self._prefill = RemoteOperator("context", request_plane, data_plane)
        self._decode = RemoteOperator("generate", request_plane, data_plane)

        self._repository = repository
<<<<<<< HEAD
        print(f"Repository: {self._repository}")
        print(self._triton_core.options)
        self._triton_core.register_model_repository(repository)
        self._preprocess_model = self._triton_core.load("simple_preprocessing")
        self._postprocess_model = self._triton_core.load("simple_postprocessing")
=======
        self._triton_core.register_model_repository(repository)
        self._preprocess_model = self._triton_core.load("preprocessing")
        self._postprocess_model = self._triton_core.load("postprocessing")
>>>>>>> 169d21c3
        self._logger = logger
        self._store_outputs_in_response = True

    async def execute(self, requests: list[RemoteInferenceRequest]):
        self._logger.debug("Executing DisaggregatedServing Request")
        background_tasks = []
        for request in requests:
            task = asyncio.create_task(self._execute_request(request))
            background_tasks.append(task)

        try:
            results = await asyncio.gather(*background_tasks, return_exceptions=True)
            for result in results:
                if isinstance(result, Exception):
                    self._logger.exception(
                        f"Running request execution failed: {result}"
                    )
                else:
                    self._logger.debug(
                        f"Request execution completed with result: {result}"
                    )
        except Exception as e:
            self._logger.exception(f"Error during request execution: {e}")

    async def _execute_request(self, request: RemoteInferenceRequest):
        background_tasks = []
        prefill_inputs = {}
        sampling_params = {}

        response_sender = request.response_sender()

        """Preprocessing"""
        print(request)
        if "text_input" in request.inputs:
            query = request.inputs["text_input"].to_bytes_array()
        elif "prompt" in request.inputs:
            query = request.inputs["prompt"].to_bytes_array()
        elif "prompt" in request.parameters:
            query = request.parameters["prompt"]
        else:
            await response_sender.send(error=f"invalid request {request}", final=True)
            return

        if "sampling_params" in request.parameters:
            sampling_params = json.loads(
                request.parameters["sampling_params"].removeprefix("JSON:")
            )

        if "max_tokens" in request.inputs:
            request_output_len = request.inputs["max_tokens"]
        elif "max_tokens" in sampling_params:
            request_output_len = numpy.array(
                [[sampling_params["max_tokens"]]], dtype=numpy.int32
            )

        streaming = request.parameters.get("streaming", False)
        input_ids, input_lengths = await self._preprocess(query)
        print(input_ids, input_lengths)
        prefill_inputs["input_ids"] = input_ids
        prefill_inputs["input_lengths"] = input_lengths
        prefill_inputs["request_output_len"] = request_output_len

        """Prefill"""
        prefill_parameters = {}
        prefill_parameters["request_type"] = "context_only"
        self._logger.debug(
            f"Executing request on context worker with inputs: {prefill_inputs}"
        )

        async for prefill_response in await self._prefill.async_infer(
            inputs=prefill_inputs,
            parameters=prefill_parameters,
        ):
            self._logger.debug(f"Prefill response completed: {prefill_response}")
            output_ids = numpy.from_dlpack(prefill_response.outputs["output_ids"])
            self._logger.debug(f"Output IDs: {output_ids}")
            if streaming:
                tasks = asyncio.create_task(
                    self._send_llm_response(
                        prefill_response, response_sender, final=False
                    )
                )
                background_tasks.append(tasks)

            """Decode"""
            decode_parameters = {}
            decode_parameters["request_type"] = "generation_only"
            decode_inputs = {}

            decode_inputs["context_phase_params"] = prefill_response.outputs[
                "context_phase_params"
            ]

            decode_inputs["input_ids"] = input_ids
            decode_inputs["input_lengths"] = input_lengths
            decode_inputs["request_output_len"] = request_output_len

            async for decode_response in await self._decode.async_infer(
                inputs=decode_inputs,
                parameters=decode_parameters,
            ):
                self._logger.debug(f"Decode response completed: {decode_response}")
                background_tasks.append(
                    asyncio.create_task(
                        self._send_llm_response(
                            decode_response,
                            response_sender,
                            final=decode_response.final,
                        )
                    )
                )

        try:
            results = await asyncio.gather(*background_tasks, return_exceptions=True)
            for result in results:
                if isinstance(result, Exception):
                    self._logger.exception(
                        f"Sending response failed with exception: {result}"
                    )
                else:
                    self._logger.debug(f"Response sent successfully: {result}")
        except Exception as e:
            self._logger.exception(f"Error during response sending: {e}")

        for output in prefill_response.outputs:
            del output
        for output in decode_response.outputs:
            del output

    async def _preprocess(self, query):
        start_ids = None
        start_lengths = None
        print("here!")
        if isinstance(query, str):
            query = [[query]]
        async for preprocess_response in self._preprocess_model.async_infer(
            inputs={"query": query}
        ):
            self._logger.debug(f"Preprocess response completed: {preprocess_response}")
            start_ids = numpy.from_dlpack(preprocess_response.outputs["start_ids"])
            start_lengths = numpy.from_dlpack(
                preprocess_response.outputs["start_lengths"]
            )

        return start_ids, start_lengths

    async def _postprocessing(self, tokens_batch, sequence_lengths):
        outputs = []
        async for postprocess_response in self._postprocess_model.async_infer(
            inputs={"tokens_batch": tokens_batch, "sequence_lengths": sequence_lengths}
        ):
            self._logger.debug(f"Received postprocess response: {postprocess_response}")
            output = postprocess_response.outputs["output"].to_string_array()
            outputs.append(output)

        return outputs

    async def _send_llm_response(self, llm_response, response_sender, final):
        tokens_batch = numpy.from_dlpack(llm_response.outputs["output_ids"])
        self._logger.debug(f"Output ids length: {tokens_batch}")
        sequence_length = numpy.from_dlpack(llm_response.outputs["sequence_length"])
        output = await self._postprocessing(tokens_batch, sequence_length)
        store_outputs_in_response = set()
        if self._store_outputs_in_response:
            store_outputs_in_response.add("text_output")
        await response_sender.send(
            outputs={"text_output": output},
            final=final,
            store_outputs_in_response=store_outputs_in_response,
        )<|MERGE_RESOLUTION|>--- conflicted
+++ resolved
@@ -41,17 +41,11 @@
         self._decode = RemoteOperator("generate", request_plane, data_plane)
 
         self._repository = repository
-<<<<<<< HEAD
         print(f"Repository: {self._repository}")
         print(self._triton_core.options)
         self._triton_core.register_model_repository(repository)
         self._preprocess_model = self._triton_core.load("simple_preprocessing")
         self._postprocess_model = self._triton_core.load("simple_postprocessing")
-=======
-        self._triton_core.register_model_repository(repository)
-        self._preprocess_model = self._triton_core.load("preprocessing")
-        self._postprocess_model = self._triton_core.load("postprocessing")
->>>>>>> 169d21c3
         self._logger = logger
         self._store_outputs_in_response = True
 
