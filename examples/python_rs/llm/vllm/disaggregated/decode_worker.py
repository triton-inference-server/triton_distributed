# SPDX-FileCopyrightText: Copyright (c) 2025 NVIDIA CORPORATION & AFFILIATES. All rights reserved.
# SPDX-License-Identifier: Apache-2.0
#
# Licensed under the Apache License, Version 2.0 (the "License");
# you may not use this file except in compliance with the License.
# You may obtain a copy of the License at
#
# http://www.apache.org/licenses/LICENSE-2.0
#
# Unless required by applicable law or agreed to in writing, software
# distributed under the License is distributed on an "AS IS" BASIS,
# WITHOUT WARRANTIES OR CONDITIONS OF ANY KIND, either express or implied.
# See the License for the specific language governing permissions and
# limitations under the License.


import asyncio
import socket
import uuid
from typing import Any, Dict

import msgspec
import uvloop
from common.base_engine import BaseVllmEngine
from common.parser import parse_vllm_args
from common.protocol import PrefillRequest
from triton_distributed_rs import DistributedRuntime, triton_endpoint, triton_worker
from vllm.engine.arg_utils import AsyncEngineArgs
from vllm.entrypoints.openai.protocol import (
    ChatCompletionRequest,
    ChatCompletionStreamResponse,
)
from vllm.logger import logger as vllm_logger


class VllmDecodeEngine(BaseVllmEngine):
    """
    Request handler for the generate endpoint
    """

    def __init__(self, engine_args: AsyncEngineArgs, prefill):
        assert (
            engine_args.kv_transfer_config.is_kv_consumer
        ), "Decode worker must be a KV consumer"
        super().__init__(engine_args)
<<<<<<< HEAD
        self.prefill = prefill
=======
        self.prefills: Dict[int, Any] = {}
>>>>>>> ecb4534f

        self.kv_transfer_config = engine_args.create_engine_config().kv_transfer_config
        self.kv_rank = self.kv_transfer_config.kv_rank

<<<<<<< HEAD
=======
    def add_prefill(self, prefill):
        self.prefills[prefill.kv_rank] = prefill

>>>>>>> ecb4534f
    @triton_endpoint(ChatCompletionRequest, ChatCompletionStreamResponse)
    async def generate(self, raw_request):
        if self.engine_client is None:
            await self.initialize()

        vllm_logger.debug(f"Got raw request: {raw_request}")
        (
            request,
            conversation,
            request_prompt,
            engine_prompt,
            sampling_params,
        ) = await self._parse_raw_request(raw_request)

        # TODO: pass decode info through a separate request param
        request_id = f"{uuid.uuid4()}___decode_hostname_{socket.gethostname()}___decode_kv_rank_{self.kv_rank}"

        prefill_sampling_params = {**msgspec.to_builtins(sampling_params)}
        prefill_sampling_params["max_tokens"] = 1
        prefill_sampling_params["min_tokens"] = 1
        prefill_request = PrefillRequest(
            prompt=request_prompt,  # TODO: we should use engine prompt to avoid extra tokenization
            sampling_params=prefill_sampling_params,
            request_id=request_id,
        )
        vllm_logger.debug(f"Prefill request: {prefill_request}")
        prefill_output = self.prefill.generate(
            prefill_request.model_dump_json(),
        )

        vllm_logger.debug(
            f"Running generate with engine_prompt: {engine_prompt}, sampling_params: {sampling_params}, request_id: {request_id}"
        )
        if self.engine_client is None:
            raise RuntimeError("Engine client not initialized")
        else:
            generator = self.engine_client.generate(
                engine_prompt, sampling_params, request_id
            )

        async for response in await self._stream_response(
            request, generator, request_id, conversation
        ):
            vllm_logger.debug(f"Generated response: {response}")
            yield response

        await prefill_output


@triton_worker()
async def worker(runtime: DistributedRuntime, engine_args: AsyncEngineArgs):
    """
    Instantiate a `backend` component and serve the `generate` endpoint
    A `Component` can serve multiple endpoints
    """
    component = runtime.namespace("triton-init").component("vllm")
    await component.create_service()

    prefill = (
        await runtime.namespace("triton-init")
        .component("prefill")
        .endpoint("generate")
        .client()
    )
    async with VllmDecodeEngine(engine_args, prefill) as decode_engine:
        endpoint = component.endpoint("generate")
        await endpoint.serve_endpoint(decode_engine.generate)


if __name__ == "__main__":
    uvloop.install()
    engine_args = parse_vllm_args()
    asyncio.run(worker(engine_args))<|MERGE_RESOLUTION|>--- conflicted
+++ resolved
@@ -17,7 +17,6 @@
 import asyncio
 import socket
 import uuid
-from typing import Any, Dict
 
 import msgspec
 import uvloop
@@ -43,21 +42,11 @@
             engine_args.kv_transfer_config.is_kv_consumer
         ), "Decode worker must be a KV consumer"
         super().__init__(engine_args)
-<<<<<<< HEAD
         self.prefill = prefill
-=======
-        self.prefills: Dict[int, Any] = {}
->>>>>>> ecb4534f
 
         self.kv_transfer_config = engine_args.create_engine_config().kv_transfer_config
         self.kv_rank = self.kv_transfer_config.kv_rank
 
-<<<<<<< HEAD
-=======
-    def add_prefill(self, prefill):
-        self.prefills[prefill.kv_rank] = prefill
-
->>>>>>> ecb4534f
     @triton_endpoint(ChatCompletionRequest, ChatCompletionStreamResponse)
     async def generate(self, raw_request):
         if self.engine_client is None:
