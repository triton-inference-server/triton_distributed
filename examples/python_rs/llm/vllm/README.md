<!--
SPDX-FileCopyrightText: Copyright (c) 2025 NVIDIA CORPORATION & AFFILIATES. All rights reserved.
SPDX-License-Identifier: Apache-2.0

Licensed under the Apache License, Version 2.0 (the "License");
you may not use this file except in compliance with the License.
You may obtain a copy of the License at

http://www.apache.org/licenses/LICENSE-2.0

Unless required by applicable law or agreed to in writing, software
distributed under the License is distributed on an "AS IS" BASIS,
WITHOUT WARRANTIES OR CONDITIONS OF ANY KIND, either express or implied.
See the License for the specific language governing permissions and
limitations under the License.
-->

# vLLM Integration with Triton Distributed

This example demonstrates how to use Triton Distributed to serve large language models with the vLLM engine, enabling efficient model serving with both monolithic and disaggregated deployment options.

## Prerequisites

Start required services (etcd and NATS):

   Option A: Using [Docker Compose](/runtime/rust/docker-compose.yml) (Recommended)
   ```bash
   docker-compose up -d
   ```

   Option B: Manual Setup

    - [NATS.io](https://docs.nats.io/running-a-nats-service/introduction/installation) server with [Jetstream](https://docs.nats.io/nats-concepts/jetstream)
        - example: `nats-server -js --trace`
    - [etcd](https://etcd.io) server
        - follow instructions in [etcd installation](https://etcd.io/docs/v3.5/install/) to start an `etcd-server` locally


## Building the Environment

The example is designed to run in a containerized environment using Triton Distributed, vLLM, and associated dependencies. To build the container:

```bash
# Build image
./container/build.sh --framework VLLM
```

## Launching the Environment
```
# Run image interactively
./container/run.sh --framework VLLM -it
```

## Deployment

#### 1. HTTP Server

Run the server logging (with debug level logging):
```bash
TRD_LOG=DEBUG http
```
By default the server will run on port 9992.

Add model to the server:
```bash
llmctl http add chat-models deepseek-ai/DeepSeek-R1-Distill-Llama-8B triton-init.vllm.generate
```

### 2. Workers

#### 2.1. Monolithic Deployment

In a separate terminal run the vllm worker:

```bash
# Launch worker
cd /workspace/examples/python_rs/llm/vllm
python3 -m monolith.worker \
    --model deepseek-ai/DeepSeek-R1-Distill-Llama-8B \
    --max-model-len 100 \
    --enforce-eager
```

<<<<<<< HEAD
#### 2.2. Disaggregated Deployment
=======
**Terminal 2 - Client:**
```bash
# Run client
cd /workspace/examples/python_rs/llm/vllm
python3 -m common.client \
    --prompt "what is the capital of france?" \
    --max-tokens 10 \
    --temperature 0.5
```

The output should look similar to:
```
Annotated(data=' Well', event=None, comment=[], id=None)
Annotated(data=' Well,', event=None, comment=[], id=None)
Annotated(data=' Well, France', event=None, comment=[], id=None)
Annotated(data=' Well, France is', event=None, comment=[], id=None)
Annotated(data=' Well, France is a', event=None, comment=[], id=None)
Annotated(data=' Well, France is a country', event=None, comment=[], id=None)
Annotated(data=' Well, France is a country located', event=None, comment=[], id=None)
Annotated(data=' Well, France is a country located in', event=None, comment=[], id=None)
Annotated(data=' Well, France is a country located in Western', event=None, comment=[], id=None)
Annotated(data=' Well, France is a country located in Western Europe', event=None, comment=[], id=None)
```


### 2. Disaggregated Deployment
>>>>>>> 3ae5ecdc

This deployment option splits the model serving across prefill and decode workers, enabling more efficient resource utilization.

**Terminal 1 - Prefill Worker:**
```bash
# Launch prefill worker
cd /workspace/examples/python_rs/llm/vllm
VLLM_WORKER_MULTIPROC_METHOD=spawn CUDA_VISIBLE_DEVICES=0 python3 -m disaggregated.prefill_worker \
    --model deepseek-ai/DeepSeek-R1-Distill-Llama-8B \
    --max-model-len 100 \
    --gpu-memory-utilization 0.8 \
    --enforce-eager \
    --tensor-parallel-size 1 \
    --kv-transfer-config \
    '{"kv_connector":"PyNcclConnector","kv_role":"kv_producer","kv_rank":0,"kv_parallel_size":2}'
```

**Terminal 2 - Decode Worker:**
```bash
# Launch decode worker
cd /workspace/examples/python_rs/llm/vllm
VLLM_WORKER_MULTIPROC_METHOD=spawn CUDA_VISIBLE_DEVICES=1,2 python3 -m disaggregated.decode_worker \
    --model deepseek-ai/DeepSeek-R1-Distill-Llama-8B \
    --max-model-len 100 \
    --gpu-memory-utilization 0.8 \
    --enforce-eager \
    --tensor-parallel-size 2 \
    --kv-transfer-config \
    '{"kv_connector":"PyNcclConnector","kv_role":"kv_consumer","kv_rank":1,"kv_parallel_size":2}'
```

<<<<<<< HEAD
The disaggregated deployment utilizes separate GPUs for prefill and decode operations, allowing for optimized resource allocation and improved performance. For more details on the disaggregated deployment, please refer to the [vLLM documentation](https://docs.vllm.ai/en/latest/features/disagg_prefill.html).

=======
**Terminal 3 - Client:**
```bash
# Run client
cd /workspace/examples/python_rs/llm/vllm
python3 -m common.client \
    --prompt "what is the capital of france?" \
    --max-tokens 10 \
    --temperature 0.5
```
>>>>>>> 3ae5ecdc

### 3. Client

```bash
curl localhost:9992/v1/chat/completions \
  -H "Content-Type: application/json" \
  -d '{
    "model": "deepseek-ai/DeepSeek-R1-Distill-Llama-8B",
    "messages": [
      {"role": "user", "content": "What is the capital of France?"}
    ]
  }'
```

Expected output:
```json
{
    "id": "5b04e7b0-0dcd-4c45-baa0-1d03d924010c",
    "choices": [{
        "message": {
            "role": "assistant",
            "content": "The capital of France is Paris. Paris is a major city known for iconic landmarks like the Eiffel Tower and the Louvre Museum."
        },
        "index": 0,
        "finish_reason": "stop"
    }],
    "created": 1739548787,
    "model": "vllm",
    "object": "chat.completion",
    "usage": null,
    "system_fingerprint": null
}
```

### 4. Multi-Node Deployment

The vLLM workers can be deployed across multiple nodes by configuring the NATS and etcd connection endpoints through environment variables. This enables distributed inference across a cluster.

Set the following environment variables on each node before running the workers:

```bash
export NATS_SERVER="nats://<nats-server-host>:<nats-server-port>"
export ETCD_ENDPOINTS="http://<etcd-server-host1>:<etcd-server-port>,http://<etcd-server-host2>:<etcd-server-port>",...
```

For disaggregated deployment, you will also need to pass the `kv_ip` and `kv_port` to the workers in the `kv_transfer_config` argument:

```bash
...
    --kv-transfer-config \
    '{"kv_connector":"PyNcclConnector","kv_role":"kv_producer","kv_rank":<rank>,"kv_parallel_size":2,"kv_ip":<master_node_ip>,"kv_port":<kv_port>}'
```

<<<<<<< HEAD
=======

### 4. KV Router Deployment

The KV Router is a component that aggregates KV Events from all the workers and maintains a prefix tree of the cached tokens. It makes decisions on which worker to route requests to based on the length of the prefix match and the load on the workers.

You can run the router and workers in separate terminal sessions or use the `kv-router-run.sh` script to launch them all at once in their own tmux sessions.

#### Deploying using tmux

The helper script `kv-router-run.sh` will launch the router and workers in their own tmux sessions.
kv-router-run.sh <number_of_workers> <routing_strategy> Optional[<model_name>]

Example:
```bash
# Launch 8 workers with prefix routing strategy and use deepseek-ai/DeepSeek-R1-Distill-Llama-8B as the model
/workspace/examples/python_rs/llm/vllm/kv-router-run.sh 8 prefix deepseek-ai/DeepSeek-R1-Distill-Llama-8B

# List tmux sessions
tmux ls

# Attach to the tmux sessions
tmux a -t v-1 # worker 1 - use cmd + b, d to detach
tmux a -t v-router # kv router - use cmd + b, d to detach

# Close the tmux sessions
tmux ls | grep 'v-' | cut -d: -f1 | xargs -I{} tmux kill-session -t {}
```

#### Deploying using separate terminals

**Terminal 1 - Router:**
```bash
# Activate virtual environment
source /opt/triton/venv/bin/activate

# Launch prefill worker
cd /workspace/examples/python_rs/llm/vllm
RUST_LOG=info python3 -m kv_router.router \
    --routing-strategy prefix
```

You can choose between different routing strategies:
- `prefix`: Route requests to the worker that has the longest prefix match.
- `round_robin`: Route requests to the worker in a round-robin manner.
- `random`: Route requests to a random worker.

**Terminal 2 and 3 - Workers:**
```bash
# Activate virtual environment
source /opt/triton/venv/bin/activate

# Launch Worker 1 and Worker 2 with same command
cd /workspace/examples/python_rs/llm/vllm
RUST_LOG=info python3 -m kv_router.worker \
    --model deepseek-ai/DeepSeek-R1-Distill-Llama-8B \
    --tokenizer deepseek-ai/DeepSeek-R1-Distill-Llama-8B \
    --enable-prefix-caching \
    --block-size 64 \
    --max-model-len 16384
```

Note: Must enable prefix caching for KV Router to work
Note: block-size must be 64, otherwise Router won't work (accepts only 64 tokens)

**Terminal 3 - Client:**
```bash
# Activate virtual environment
source /opt/triton/venv/bin/activate

# Run client
# We use a long prompt to populate a few KV Blocks (64 tokens each)
# Try running it a few times to see where the router is sending the request
cd /workspace/examples/python_rs/llm/vllm
python3 -m common.client \
    --prompt "In the heart of Eldoria, an ancient land of boundless magic and mysterious creatures, lies the long-forgotten city of Aeloria. Once a beacon of knowledge and power, Aeloria was buried beneath the shifting sands of time, lost to the world for centuries. You are an intrepid explorer, known for your unparalleled curiosity and courage, who has stumbled upon an ancient map hinting at ests that Aeloria holds a secret so profound that it has the potential to reshape the very fabric of reality. Your journey will take you through treacherous deserts, enchanted forests, and across perilous mountain ranges. Your Task: Character Background: Develop a detailed background for your character. Describe their motivations for seeking out Aeloria, their skills and weaknesses, and any personal connections to the ancient city or its legends. Are they driven by a quest for knowledge, a search for lost familt clue is hidden." \
    --component preprocess \
    --max-tokens 10 \
    --temperature 0.5
```

>>>>>>> 3ae5ecdc
### 5. Known Issues and Limitations

- vLLM is not working well with the `fork` method for multiprocessing and TP > 1. This is a known issue and a workaround is to use the `spawn` method instead. See [vLLM issue](https://github.com/vllm-project/vllm/issues/6152).
- `kv_rank` of `kv_producer` must be smaller than of `kv_consumer`.
- Instances with the same `kv_role` must have the same `--tensor-parallel-size`.
- Currently only `--pipeline-parallel-size 1` is supported for XpYd disaggregated deployment.

<|MERGE_RESOLUTION|>--- conflicted
+++ resolved
@@ -81,36 +81,7 @@
     --enforce-eager
 ```
 
-<<<<<<< HEAD
 #### 2.2. Disaggregated Deployment
-=======
-**Terminal 2 - Client:**
-```bash
-# Run client
-cd /workspace/examples/python_rs/llm/vllm
-python3 -m common.client \
-    --prompt "what is the capital of france?" \
-    --max-tokens 10 \
-    --temperature 0.5
-```
-
-The output should look similar to:
-```
-Annotated(data=' Well', event=None, comment=[], id=None)
-Annotated(data=' Well,', event=None, comment=[], id=None)
-Annotated(data=' Well, France', event=None, comment=[], id=None)
-Annotated(data=' Well, France is', event=None, comment=[], id=None)
-Annotated(data=' Well, France is a', event=None, comment=[], id=None)
-Annotated(data=' Well, France is a country', event=None, comment=[], id=None)
-Annotated(data=' Well, France is a country located', event=None, comment=[], id=None)
-Annotated(data=' Well, France is a country located in', event=None, comment=[], id=None)
-Annotated(data=' Well, France is a country located in Western', event=None, comment=[], id=None)
-Annotated(data=' Well, France is a country located in Western Europe', event=None, comment=[], id=None)
-```
-
-
-### 2. Disaggregated Deployment
->>>>>>> 3ae5ecdc
 
 This deployment option splits the model serving across prefill and decode workers, enabling more efficient resource utilization.
 
@@ -142,20 +113,8 @@
     '{"kv_connector":"PyNcclConnector","kv_role":"kv_consumer","kv_rank":1,"kv_parallel_size":2}'
 ```
 
-<<<<<<< HEAD
 The disaggregated deployment utilizes separate GPUs for prefill and decode operations, allowing for optimized resource allocation and improved performance. For more details on the disaggregated deployment, please refer to the [vLLM documentation](https://docs.vllm.ai/en/latest/features/disagg_prefill.html).
 
-=======
-**Terminal 3 - Client:**
-```bash
-# Run client
-cd /workspace/examples/python_rs/llm/vllm
-python3 -m common.client \
-    --prompt "what is the capital of france?" \
-    --max-tokens 10 \
-    --temperature 0.5
-```
->>>>>>> 3ae5ecdc
 
 ### 3. Client
 
@@ -209,10 +168,8 @@
     '{"kv_connector":"PyNcclConnector","kv_role":"kv_producer","kv_rank":<rank>,"kv_parallel_size":2,"kv_ip":<master_node_ip>,"kv_port":<kv_port>}'
 ```
 
-<<<<<<< HEAD
-=======
-
-### 4. KV Router Deployment
+
+### 5. KV Router Deployment
 
 The KV Router is a component that aggregates KV Events from all the workers and maintains a prefix tree of the cached tokens. It makes decisions on which worker to route requests to based on the length of the prefix match and the load on the workers.
 
@@ -291,11 +248,9 @@
     --temperature 0.5
 ```
 
->>>>>>> 3ae5ecdc
-### 5. Known Issues and Limitations
+### 6. Known Issues and Limitations
 
 - vLLM is not working well with the `fork` method for multiprocessing and TP > 1. This is a known issue and a workaround is to use the `spawn` method instead. See [vLLM issue](https://github.com/vllm-project/vllm/issues/6152).
 - `kv_rank` of `kv_producer` must be smaller than of `kv_consumer`.
 - Instances with the same `kv_role` must have the same `--tensor-parallel-size`.
-- Currently only `--pipeline-parallel-size 1` is supported for XpYd disaggregated deployment.
-
+- Currently only `--pipeline-parallel-size 1` is supported for XpYd disaggregated deployment.