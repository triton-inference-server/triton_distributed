# SPDX-FileCopyrightText: Copyright (c) 2024-2025 NVIDIA CORPORATION & AFFILIATES. All rights reserved.
# SPDX-License-Identifier: Apache-2.0
#
# Licensed under the Apache License, Version 2.0 (the "License");
# you may not use this file except in compliance with the License.
# You may obtain a copy of the License at
#
# http://www.apache.org/licenses/LICENSE-2.0
#
# Unless required by applicable law or agreed to in writing, software
# distributed under the License is distributed on an "AS IS" BASIS,
# WITHOUT WARRANTIES OR CONDITIONS OF ANY KIND, either express or implied.
# See the License for the specific language governing permissions and
# limitations under the License.


import asyncio
import logging
import subprocess
import time
import uuid
from contextlib import asynccontextmanager

import pytest_asyncio

from triton_distributed.icp.nats_event_plane import (
    DEFAULT_EVENTS_HOST,
    DEFAULT_EVENTS_PORT,
    NatsEventPlane,
    compose_nats_url,
)

logger = logging.getLogger(__name__)


def is_port_in_use(port: int) -> bool:
    import socket

    with socket.socket(socket.AF_INET, socket.SOCK_STREAM) as s:
        return s.connect_ex(("localhost", port)) == 0


@pytest_asyncio.fixture(loop_scope="session")
async def nats_server():
    """Fixture to start and stop a NATS server."""
    process = None
    try:
        # Raise more intuitive error to developer if port is already in-use.
        if is_port_in_use(DEFAULT_EVENTS_PORT):
            raise RuntimeError(
                f"ERROR: NATS Port {DEFAULT_EVENTS_PORT} already in use. Is a nats-server already running?"
            )

        # Start NATS server
        logger.info("NATS server starting")
        process = subprocess.Popen(
            [
                "nats-server",
                "-p",
                str(DEFAULT_EVENTS_PORT),
                "-addr",
                DEFAULT_EVENTS_HOST,
            ],
            stdin=subprocess.DEVNULL,
            stdout=subprocess.DEVNULL,
            stderr=subprocess.DEVNULL,
        )
        while not is_port_in_use(DEFAULT_EVENTS_PORT):
            logger.debug("Waiting for NATS server to start...")
            time.sleep(0.2)
        logger.info("NATS server started")
        yield process
    finally:
<<<<<<< HEAD
        # Stop the NATS server
        if process:
            process.terminate()
            process.wait()
=======
        logger.debug("Closing NATS server")

        process.terminate()
        # communicate() ensures we consume all stdout/stderr so they can close
        out, err = process.communicate()

        # If you want to log them:
        logger.debug("NATS server stdout: %s", out.decode())
        logger.debug("NATS server stderr: %s", err.decode())

        if process.stdout:
            process.stdout.close()
        if process.stderr:
            process.stderr.close()

        # Stop the NATS server
        process.wait()
>>>>>>> 1bebe8c4


@asynccontextmanager
async def event_plane_context():
    # with nats_server_context() as server:
    print(f"Print loop plane context: {id(asyncio.get_running_loop())}")
    server_url = compose_nats_url()
    component_id = uuid.uuid4()
    plane = NatsEventPlane(server_url, component_id)
    await plane.connect()
    yield plane
    await plane.disconnect()


@pytest_asyncio.fixture(loop_scope="function")
async def event_plane():
    print(f"Print loop plane: {id(asyncio.get_running_loop())}")
    server_url = compose_nats_url()
    component_id = uuid.uuid4()
    plane = NatsEventPlane(server_url, component_id)
    await plane.connect()
    yield plane
    await plane.disconnect()<|MERGE_RESOLUTION|>--- conflicted
+++ resolved
@@ -18,16 +18,14 @@
 import logging
 import subprocess
 import time
-import uuid
 from contextlib import asynccontextmanager
 
 import pytest_asyncio
 
-from triton_distributed.icp.nats_event_plane import (
+from triton_distributed.icp import (
     DEFAULT_EVENTS_HOST,
     DEFAULT_EVENTS_PORT,
     NatsEventPlane,
-    compose_nats_url,
 )
 
 logger = logging.getLogger(__name__)
@@ -62,8 +60,8 @@
                 DEFAULT_EVENTS_HOST,
             ],
             stdin=subprocess.DEVNULL,
-            stdout=subprocess.DEVNULL,
-            stderr=subprocess.DEVNULL,
+            stdout=subprocess.PIPE,
+            stderr=subprocess.PIPE,
         )
         while not is_port_in_use(DEFAULT_EVENTS_PORT):
             logger.debug("Waiting for NATS server to start...")
@@ -71,39 +69,32 @@
         logger.info("NATS server started")
         yield process
     finally:
-<<<<<<< HEAD
         # Stop the NATS server
         if process:
+            logger.debug("Closing NATS server")
+
             process.terminate()
+            # communicate() ensures we consume all stdout/stderr so they can close
+            out, err = process.communicate()
+
+            # If you want to log them:
+            logger.debug("NATS server stdout: %s", out.decode())
+            logger.debug("NATS server stderr: %s", err.decode())
+
+            if process.stdout:
+                process.stdout.close()
+            if process.stderr:
+                process.stderr.close()
+
+            # Stop the NATS server
             process.wait()
-=======
-        logger.debug("Closing NATS server")
-
-        process.terminate()
-        # communicate() ensures we consume all stdout/stderr so they can close
-        out, err = process.communicate()
-
-        # If you want to log them:
-        logger.debug("NATS server stdout: %s", out.decode())
-        logger.debug("NATS server stderr: %s", err.decode())
-
-        if process.stdout:
-            process.stdout.close()
-        if process.stderr:
-            process.stderr.close()
-
-        # Stop the NATS server
-        process.wait()
->>>>>>> 1bebe8c4
 
 
 @asynccontextmanager
 async def event_plane_context():
     # with nats_server_context() as server:
     print(f"Print loop plane context: {id(asyncio.get_running_loop())}")
-    server_url = compose_nats_url()
-    component_id = uuid.uuid4()
-    plane = NatsEventPlane(server_url, component_id)
+    plane = NatsEventPlane()
     await plane.connect()
     yield plane
     await plane.disconnect()
@@ -112,9 +103,7 @@
 @pytest_asyncio.fixture(loop_scope="function")
 async def event_plane():
     print(f"Print loop plane: {id(asyncio.get_running_loop())}")
-    server_url = compose_nats_url()
-    component_id = uuid.uuid4()
-    plane = NatsEventPlane(server_url, component_id)
+    plane = NatsEventPlane()
     await plane.connect()
     yield plane
     await plane.disconnect()