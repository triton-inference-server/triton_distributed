// SPDX-FileCopyrightText: Copyright (c) 2024-2025 NVIDIA CORPORATION & AFFILIATES. All rights reserved.
// SPDX-License-Identifier: Apache-2.0
//
// Licensed under the Apache License, Version 2.0 (the "License");
// you may not use this file except in compliance with the License.
// You may obtain a copy of the License at
//
// http://www.apache.org/licenses/LICENSE-2.0
//
// Unless required by applicable law or agreed to in writing, software
// distributed under the License is distributed on an "AS IS" BASIS,
// WITHOUT WARRANTIES OR CONDITIONS OF ANY KIND, either express or implied.
// See the License for the specific language governing permissions and
// limitations under the License.

use std::path::PathBuf;

<<<<<<< HEAD
use triton_distributed_llm::types::{
    openai::chat_completions::{
        ChatCompletionRequest, ChatCompletionResponseDelta, OpenAIChatCompletionsStreamingEngine,
=======
use triton_distributed_llm::{
    backend::ExecutionContext,
    model_card::model::ModelDeploymentCard,
    types::{
        openai::chat_completions::{
            ChatCompletionRequest, ChatCompletionResponseDelta,
            OpenAIChatCompletionsStreamingEngine,
        },
        Annotated,
>>>>>>> cecea061
    },
};
use triton_distributed_runtime::{component::Client, DistributedRuntime};

mod input;
mod opt;
mod output;
pub use opt::{Input, Output};

/// How we identify a namespace/component/endpoint URL.
/// Technically the '://' is not part of the scheme but it eliminates several string
/// concatenations.
const ENDPOINT_SCHEME: &str = "tdr://";

/// Required options depend on the in and out choices
#[derive(clap::Parser, Debug, Clone)]
#[command(version, about, long_about = None)]
pub struct Flags {
    /// Full path to the model, which can be either a GGUF file or a checked out HF repository.
    /// For the `echo_full` engine omit the flag.
    #[arg(index = 1)]
    pub model_path_pos: Option<PathBuf>,

    // `--model-path`. The one above is `tio <positional-model-path>`
    #[arg(long = "model-path")]
    pub model_path_flag: Option<PathBuf>,

    /// HTTP port. `in=http` only
    #[arg(long, default_value = "8080")]
    pub http_port: u16,

    /// The name of the model we are serving
    #[arg(long)]
    pub model_name: Option<String>,
}

pub enum EngineConfig {
    /// An remote networked engine we don't know about yet
    /// We don't have the pre-processor yet so this is only text requests. Type will change later.
    Dynamic(Client<ChatCompletionRequest, Annotated<ChatCompletionResponseDelta>>),

    /// A Full service engine does it's own tokenization and prompt formatting.
    StaticFull {
        service_name: String,
        engine: OpenAIChatCompletionsStreamingEngine,
    },

    /// A core engine expects to be wrapped with pre/post processors that handle tokenization.
    StaticCore {
        service_name: String,
        engine: ExecutionContext,
        card: Box<ModelDeploymentCard>,
    },
}

pub async fn run(
    runtime: triton_distributed_runtime::Runtime,
    in_opt: Input,
    out_opt: Output,
    flags: Flags,
) -> anyhow::Result<()> {
    let cancel_token = runtime.primary_token();

    // Turn relative paths into absolute paths
    let model_path = flags
        .model_path_pos
        .or(flags.model_path_flag)
        .and_then(|p| p.canonicalize().ok());
    // Serve the model under the name provided, or the name of the GGUF file.
    let model_name = flags.model_name.or_else(|| {
        model_path
            .as_ref()
            .and_then(|p| p.iter().last())
            .map(|n| n.to_string_lossy().into_owned())
    });
    // If model path is a directory we can build a model deployment card from it
    let maybe_card = match &model_path {
        Some(model_path) if model_path.is_dir() => {
            ModelDeploymentCard::from_local_path(model_path, model_name.as_deref())
                .await
                .ok()
        }
        Some(_) | None => None,
    };

    // Create the engine matching `out`
    let engine_config = match out_opt {
        Output::EchoFull => {
            let Some(model_name) = model_name else {
                anyhow::bail!(
                    "Pass --model-name or --model-path so we know which model to imitate"
                );
            };
            EngineConfig::StaticFull {
                service_name: model_name,
                engine: output::echo_full::make_engine_full(),
            }
        }
        Output::EchoCore => {
            let Some(mut card) = maybe_card.clone() else {
                anyhow::bail!(
                    "out=echo_core need to find the tokenizer. Pass flag --model-path <path>"
                );
            };
            card.requires_preprocessing = true;
            EngineConfig::StaticCore {
                service_name: card.service_name.clone(),
                engine: output::echo_core::make_engine_core(),
                card: Box::new(card),
            }
        }
        Output::Endpoint(path) => {
            let elements: Vec<&str> = path.split('/').collect();
            if elements.len() != 3 {
                anyhow::bail!("An endpoint URL must have format {ENDPOINT_SCHEME}namespace/component/endpoint");
            }
            // This will attempt to connect to NATS and etcd
            let distributed_runtime = DistributedRuntime::from_settings(runtime.clone()).await?;

            let client = distributed_runtime
                .namespace(elements[0])?
                .component(elements[1])?
                .endpoint(elements[2])
                .client::<ChatCompletionRequest, Annotated<ChatCompletionResponseDelta>>()
                .await?;

            tracing::info!("Waiting for remote {}...", client.path());
            tokio::select! {
                _ = cancel_token.cancelled() => {
                    return Ok(());
                }
                r = client.wait_for_endpoints() => {
                    r?;
                }
            }

            EngineConfig::Dynamic(client)
        }
        #[cfg(feature = "mistralrs")]
        Output::MistralRs => {
            let Some(model_path) = model_path else {
                anyhow::bail!("out=mistralrs requires flag --model-path=<full-path-to-model-gguf>");
            };
            let Some(model_name) = model_name else {
                unreachable!("We checked model_path earlier, and set model_name from model_path");
            };
            EngineConfig::StaticFull {
                service_name: model_name,
                engine: triton_distributed_llm::engines::mistralrs::make_engine(&model_path)
                    .await?,
            }
        }
    };

    match in_opt {
        Input::Http => {
            crate::input::http::run(runtime.clone(), flags.http_port, engine_config).await?;
        }
        Input::Text => {
            crate::input::text::run(cancel_token.clone(), engine_config).await?;
        }
        Input::Endpoint(path) => {
            crate::input::endpoint::run(runtime.clone(), path, engine_config).await?;
        }
    }

    Ok(())
}<|MERGE_RESOLUTION|>--- conflicted
+++ resolved
@@ -15,11 +15,6 @@
 
 use std::path::PathBuf;
 
-<<<<<<< HEAD
-use triton_distributed_llm::types::{
-    openai::chat_completions::{
-        ChatCompletionRequest, ChatCompletionResponseDelta, OpenAIChatCompletionsStreamingEngine,
-=======
 use triton_distributed_llm::{
     backend::ExecutionContext,
     model_card::model::ModelDeploymentCard,
@@ -29,7 +24,6 @@
             OpenAIChatCompletionsStreamingEngine,
         },
         Annotated,
->>>>>>> cecea061
     },
 };
 use triton_distributed_runtime::{component::Client, DistributedRuntime};
