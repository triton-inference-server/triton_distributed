--- conflicted
+++ resolved
@@ -13,7 +13,6 @@
 // See the License for the specific language governing permissions and
 // limitations under the License.
 
-use triton_distributed_llm::http::service::discovery::ModelEntry;
 use triton_distributed_llm::{
     backend::Backend,
     preprocessor::OpenAIPreprocessor,
@@ -21,15 +20,13 @@
         openai::chat_completions::{ChatCompletionRequest, ChatCompletionResponseDelta},
         Annotated,
     },
+    http::service::discovery::ModelEntry,
+    model_type::ModelType
 };
-<<<<<<< HEAD
-use triton_llm::{http::service::discovery::ModelEntry, model_type::ModelType};
-=======
 use triton_distributed_runtime::pipeline::{
     network::Ingress, ManyOut, Operator, SegmentSource, ServiceBackend, SingleIn, Source,
 };
 use triton_distributed_runtime::{protocols::Endpoint, DistributedRuntime, Runtime};
->>>>>>> cecea061
 
 use crate::{EngineConfig, ENDPOINT_SCHEME};
 
@@ -76,27 +73,6 @@
             let backend = Backend::from_mdc(*card.clone()).await?.into_operator();
             let engine = ServiceBackend::from_engine(inner_engine);
 
-<<<<<<< HEAD
-            // Register with etcd
-            let endpoint = Endpoint {
-                namespace: elements[0].to_string(),
-                component: elements[1].to_string(),
-                name: elements[2].to_string(),
-            };
-            let model_registration = ModelEntry {
-                name: service_name.to_string(),
-                endpoint,
-                model_type: ModelType::Chat, // Assume chat for now
-            };
-            let etcd_client = distributed.etcd_client();
-            etcd_client
-                .kv_create(
-                    path.clone(),
-                    serde_json::to_vec_pretty(&model_registration)?,
-                    None,
-                )
-                .await?;
-=======
             let pipeline = frontend
                 .link(preprocessor.forward_edge())?
                 .link(backend.forward_edge())?
@@ -104,7 +80,6 @@
                 .link(backend.backward_edge())?
                 .link(preprocessor.backward_edge())?
                 .link(frontend)?;
->>>>>>> cecea061
 
             (Ingress::for_pipeline(pipeline)?, service_name)
         }
@@ -116,6 +91,7 @@
     let model_registration = ModelEntry {
         name: service_name.to_string(),
         endpoint,
+        model_type: ModelType::Chat,
     };
     etcd_client
         .kv_create(
