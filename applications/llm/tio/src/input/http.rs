--- conflicted
+++ resolved
@@ -15,10 +15,6 @@
 
 use std::sync::Arc;
 
-<<<<<<< HEAD
-use triton_distributed::{DistributedRuntime, Runtime};
-use triton_llm::{http::service::{discovery, service_v2}, model_type::ModelType};
-=======
 use triton_distributed_llm::{
     backend::Backend,
     http::service::{discovery, service_v2},
@@ -27,12 +23,12 @@
         openai::chat_completions::{ChatCompletionRequest, ChatCompletionResponseDelta},
         Annotated,
     },
+    model_type::ModelType
 };
 use triton_distributed_runtime::{
     pipeline::{ManyOut, Operator, ServiceBackend, ServiceFrontend, SingleIn, Source},
     DistributedRuntime, Runtime,
 };
->>>>>>> cecea061
 
 use crate::EngineConfig;
 
