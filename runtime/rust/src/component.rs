--- conflicted
+++ resolved
@@ -128,31 +128,18 @@
         format!("{}/components/{}", self.namespace, self.name)
     }
 
-<<<<<<< HEAD
     pub fn service_name(&self) -> String {
         Slug::from_string(format!("{}|{}", self.namespace, self.name)).to_string()
     }
 
-    // fn slug(&self) -> Slug {
-    //     Slug::from_string(self.etcd_path())
-    // }
-=======
+    // todo - move to EventPlane
+    pub fn event_subject(&self, name: impl AsRef<str>) -> String {
+        format!("{}.events.{}", self.service_name(), name.as_ref())
+    }
+
     pub fn drt(&self) -> &DistributedRuntime {
         &self.drt
     }
-
-    fn slug(&self) -> Slug {
-        Slug::from_string(self.etcd_path())
-    }
-
-    pub fn service_name(&self) -> String {
-        self.slug().to_string()
-    }
-
-    pub fn event_subject(&self, name: impl AsRef<str>) -> String {
-        format!("{}.events.{}", self.slug(), name.as_ref())
-    }
->>>>>>> 40073bac
 
     pub fn endpoint(&self, endpoint: impl Into<String>) -> Endpoint {
         Endpoint {
