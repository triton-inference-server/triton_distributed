// SPDX-FileCopyrightText: Copyright (c) 2024-2025 NVIDIA CORPORATION & AFFILIATES. All rights reserved.
// SPDX-License-Identifier: Apache-2.0
//
// Licensed under the Apache License, Version 2.0 (the "License");
// you may not use this file except in compliance with the License.
// You may obtain a copy of the License at
//
// http://www.apache.org/licenses/LICENSE-2.0
//
// Unless required by applicable law or agreed to in writing, software
// distributed under the License is distributed on an "AS IS" BASIS,
// WITHOUT WARRANTIES OR CONDITIONS OF ANY KIND, either express or implied.
// See the License for the specific language governing permissions and
// limitations under the License.

use anyhow::Result;
use async_nats::client::Client;

use super::*;

#[derive(Debug, Clone, Serialize, Deserialize)]
#[serde(rename_all = "snake_case")]
enum RequestType {
    SingleIn,
    ManyIn,
}

#[derive(Debug, Clone, Serialize, Deserialize)]
#[serde(rename_all = "snake_case")]
enum ResponseType {
    SingleOut,
    ManyOut,
}

#[derive(Debug, Clone, Serialize, Deserialize)]
struct RequestControlMessage {
    id: String,
    request_type: RequestType,
    response_type: ResponseType,
    connection_info: ConnectionInfo,
}

pub type PushRouter<In, Out> =
    Arc<dyn AsyncEngine<SingleIn<AddressedRequest<In>>, ManyOut<Out>, Error>>;

pub struct AddressedRequest<T> {
    request: T,
    address: String,
}

impl<T> AddressedRequest<T> {
    pub fn new(request: T, address: String) -> Self {
        Self { request, address }
    }

    fn into_parts(self) -> (T, String) {
        (self.request, self.address)
    }
}

pub struct AddressedPushRouter {
    // todo: generalize with a generic
    req_transport: Client,

    // todo: generalize with a generic
    resp_transport: Arc<tcp::server::TcpStreamServer>,
}

impl AddressedPushRouter {
    pub fn new(
        req_transport: Client,
        resp_transport: Arc<tcp::server::TcpStreamServer>,
    ) -> Result<Arc<Self>> {
        Ok(Arc::new(Self {
            req_transport,
            resp_transport,
        }))
    }
}

#[async_trait]
impl<T, U> AsyncEngine<SingleIn<AddressedRequest<T>>, ManyOut<U>, Error> for AddressedPushRouter
where
    T: Data + Serialize,
    U: Data + for<'de> Deserialize<'de>,
{
    async fn generate(&self, request: SingleIn<AddressedRequest<T>>) -> Result<ManyOut<U>, Error> {
        let request_id = request.context().id().to_string();
        let (addressed_request, context) = request.transfer(());
        let (request, address) = addressed_request.into_parts();
        let engine_ctx = context.context();

        // registration options for the data plane in a singe in / many out configuration
        let options = StreamOptions::builder()
            .context(engine_ctx.clone())
            .enable_request_stream(false)
            .enable_response_stream(true)
            .build()
            .unwrap();

        // register our needs with the data plane
        // todo - generalize this with a generic data plane object which hides the specific transports
        let pending_connections: PendingConnections = self.resp_transport.register(options).await;

        // validate and unwrap the RegisteredStream object
        let pending_response_stream = match pending_connections.into_parts() {
            (None, Some(recv_stream)) => recv_stream,
            _ => {
                panic!("Invalid data plane registration for a SingleIn/ManyOut transport");
            }
        };

        // separate out the the connection info and the stream provider from the registered stream
        let (connection_info, response_stream_provider) = pending_response_stream.into_parts();

        // package up the connection info as part of the "header" component of the two part message
        // used to issue the request on the
        // todo -- this object should be automatically created by the register call, and achieved by to the two into_parts()
        // calls. all the information here is provided by the [`StreamOptions`] object and/or the dataplane object
        let control_message = RequestControlMessage {
            id: engine_ctx.id().to_string(),
            request_type: RequestType::SingleIn,
            response_type: ResponseType::ManyOut,
            connection_info,
        };

        // next build the two part message where we package the connection info and the request into
        // a single Vec<u8> that can be sent over the wire.
        // --- package this up in the WorkQueuePublisher ---
        let ctrl = match serde_json::to_vec(&control_message) {
            Ok(ctrl) => ctrl,
            Err(err) => {
                anyhow::bail!("Failed serializing RequestControlMessage to JSON array: {err}");
            }
        };
        let data = match serde_json::to_vec(&request) {
            Ok(data) => data,
            Err(err) => {
                anyhow::bail!("Failed serializing request to JSON array: {err}");
            }
        };

<<<<<<< HEAD
        log::trace!(
            request_id,
            "packaging two-part message; ctrl: {} bytes, data: {} bytes",
=======
        tracing::trace!(
            "[req: {}] packaging two-part message; ctrl: {} bytes, data: {} bytes",
            id,
>>>>>>> 8636c875
            ctrl.len(),
            data.len()
        );

        let msg = TwoPartMessage::from_parts(ctrl.into(), data.into());

        // the request plane / work queue should provide a two part message codec that can be used
        // or it should take a two part message directly
        // todo - update this
        let codec = TwoPartCodec::default();
        let buffer = codec.encode_message(msg)?;

        // TRANSPORT ABSTRACT REQUIRED - END HERE

<<<<<<< HEAD
        log::trace!(request_id, "enqueueing two-part message to nats");
=======
        tracing::trace!("[req: {}] enqueueing two-part message to nats", id);
>>>>>>> 8636c875

        // we might need to add a timeout on this if there is no subscriber to the subject; however, I think nats
        // will handle this for us
        let _response = self
            .req_transport
            .request(address.to_string(), buffer)
            .await?;

<<<<<<< HEAD
        log::trace!(request_id, "awaiting transport handshake");
=======
        tracing::trace!("[req: {}] awaiting transport handshake", id);
>>>>>>> 8636c875
        let response_stream = response_stream_provider
            .await
            .map_err(|_| PipelineError::DetatchedStreamReceiver)?
            .map_err(PipelineError::ConnectionFailed)?;

<<<<<<< HEAD
        let stream = async_stream::stream! {
            let mut rx = response_stream.rx;
            while let Some(msg) = rx.recv().await {
                let resp = serde_json::from_slice::<U>(&msg);
                match resp {
                    Ok(resp) => yield resp,
                    Err(_) => {
                        log::warn!(request_id, "critical error: deserializing failed -- possible message mismatch");
                        break;
                    }
                }
            }
        };
=======
        let stream = tokio_stream::wrappers::ReceiverStream::new(response_stream.rx);

        let stream = stream.filter_map(|msg| async move {
            match serde_json::from_slice::<U>(&msg) {
                Ok(r) => Some(r),
                Err(err) => {
                    let json_str = String::from_utf8_lossy(&msg);
                    tracing::error!(%err, %json_str, "Failed deserializing JSON to response");
                    None
                }
            }
        });
>>>>>>> 8636c875

        Ok(ResponseStream::new(Box::pin(stream), engine_ctx))
    }
}<|MERGE_RESOLUTION|>--- conflicted
+++ resolved
@@ -140,15 +140,9 @@
             }
         };
 
-<<<<<<< HEAD
         log::trace!(
             request_id,
             "packaging two-part message; ctrl: {} bytes, data: {} bytes",
-=======
-        tracing::trace!(
-            "[req: {}] packaging two-part message; ctrl: {} bytes, data: {} bytes",
-            id,
->>>>>>> 8636c875
             ctrl.len(),
             data.len()
         );
@@ -163,11 +157,7 @@
 
         // TRANSPORT ABSTRACT REQUIRED - END HERE
 
-<<<<<<< HEAD
         log::trace!(request_id, "enqueueing two-part message to nats");
-=======
-        tracing::trace!("[req: {}] enqueueing two-part message to nats", id);
->>>>>>> 8636c875
 
         // we might need to add a timeout on this if there is no subscriber to the subject; however, I think nats
         // will handle this for us
@@ -176,31 +166,12 @@
             .request(address.to_string(), buffer)
             .await?;
 
-<<<<<<< HEAD
         log::trace!(request_id, "awaiting transport handshake");
-=======
-        tracing::trace!("[req: {}] awaiting transport handshake", id);
->>>>>>> 8636c875
         let response_stream = response_stream_provider
             .await
             .map_err(|_| PipelineError::DetatchedStreamReceiver)?
             .map_err(PipelineError::ConnectionFailed)?;
 
-<<<<<<< HEAD
-        let stream = async_stream::stream! {
-            let mut rx = response_stream.rx;
-            while let Some(msg) = rx.recv().await {
-                let resp = serde_json::from_slice::<U>(&msg);
-                match resp {
-                    Ok(resp) => yield resp,
-                    Err(_) => {
-                        log::warn!(request_id, "critical error: deserializing failed -- possible message mismatch");
-                        break;
-                    }
-                }
-            }
-        };
-=======
         let stream = tokio_stream::wrappers::ReceiverStream::new(response_stream.rx);
 
         let stream = stream.filter_map(|msg| async move {
@@ -208,12 +179,11 @@
                 Ok(r) => Some(r),
                 Err(err) => {
                     let json_str = String::from_utf8_lossy(&msg);
-                    tracing::error!(%err, %json_str, "Failed deserializing JSON to response");
+                    tracing::error!(request_id, %err, %json_str, "Failed deserializing JSON to response");
                     None
                 }
             }
         });
->>>>>>> 8636c875
 
         Ok(ResponseStream::new(Box::pin(stream), engine_ctx))
     }
