--- conflicted
+++ resolved
@@ -326,7 +326,6 @@
     //     .expect("Failed to send ready signal");
 
     loop {
-<<<<<<< HEAD
         // todo - add instrumentation
         // todo - add counter for all accepted connections
         // todo - add gauge for all inflight connections
@@ -349,22 +348,6 @@
             }
         }
 
-        match stream.set_linger(Some(std::time::Duration::from_secs(0))) {
-            Ok(()) => (),
-            Err(e) => tracing::warn!("failed to set tcp stream to linger: {}", e),
-        }
-
-=======
-        let (stream, _addr) = match listener.accept().await {
-            Ok(x) => x,
-            Err(err) => {
-                // TODO: Probably this is normal, user Ctrl-C something like that, find out
-                tracing::info!(%err, addr, "TCP listener closed");
-                break;
-            }
-        };
-        stream.set_nodelay(true).unwrap();
->>>>>>> 8636c875
         tokio::spawn(handle_connection(stream, state.clone()));
     }
 
@@ -401,27 +384,14 @@
 
         // we await on the raw bytes which should come in as a header only message
         // todo - improve error handling - check for no data
-<<<<<<< HEAD
-        if first_message.header().is_none() {
-            return Err(error!("Expected ControlMessage, got DataMessage"));
-        }
-
-        // deserialize the [`CallHomeHandshake`] message
-        let handshake: CallHomeHandshake = serde_json::from_slice(first_message.header().unwrap())
-            .map_err(|e| {
-                error!(
-                    "Failed to deserialize the first message as a valid `CallHomeHandshake`: {}",
-                    e
-=======
         let handshake: CallHomeHandshake = match first_message.header() {
             Some(header) => serde_json::from_slice(header).map_err(|e| {
-                format!(
+                error!(
                     "Failed to deserialize the first message as a valid `CallHomeHandshake`: {e}",
->>>>>>> 8636c875
                 )
             })?,
             None => {
-                return Err("Expected ControlMessage, got DataMessage".to_string());
+                return Err(error!("Expected ControlMessage, got DataMessage"));
             }
         };
 
@@ -433,10 +403,6 @@
                     .await
             }
         }
-<<<<<<< HEAD
-=======
-        .map_err(|e| format!("Failed to process stream: {e}"))
->>>>>>> 8636c875
     }
 
     async fn process_request_stream() -> Result<()> {
@@ -453,11 +419,7 @@
             .lock().await
             .rx_subjects
             .remove(&subject)
-<<<<<<< HEAD
             .ok_or(error!("Subject not found: {}; upstream publisher specified a subject unknown to the downsteam subscriber", subject))?;
-=======
-            .ok_or(format!("Subject not found: {subject}; upstream publisher specified a subject unknown to the downsteam subscriber"))?;
->>>>>>> 8636c875
 
         // unwrap response_stream
         let RequestedRecvConnection {
@@ -526,13 +488,8 @@
         // check the results of each of the tasks
         let (monitor_result, forward_result) = tokio::join!(monitor_task, forward_task);
 
-        // if either of the tasks failed, we need to return an error
-        if let Err(e) = monitor_result {
-            return Err(error!("Monitor task failed: {}", e));
-        }
-        if let Err(e) = forward_result {
-            return Err(error!("Forward task failed: {}", e));
-        }
+        monitor_result??;
+        forward_result??;
 
         Ok(())
     }
@@ -543,7 +500,7 @@
         control_tx: mpsc::Sender<Bytes>,
         context: Arc<dyn AsyncEngineContext>,
         alive_rx: mpsc::Receiver<()>,
-    ) -> Result<(), String> {
+    ) -> Result<()> {
         // loop over reading the tcp stream and checking if the writer is closed
         loop {
             tokio::select! {
@@ -558,12 +515,12 @@
 
                             if !data.is_empty() {
                                 if let Err(err) = response_tx.send(data).await {
-                                    return Err(format!("handle_response_stream: Failed sending to response_tx: {err}"));
+                                    return Err(error!("handle_response_stream: Failed sending to response_tx: {err}"));
                                 };
                             }
                         }
                         Some(Err(e)) => {
-                            return Err(format!("Failed to read TwoPartCodec message from TcpStream: {}", e));
+                            return Err(error!("Failed to read TwoPartCodec message from TcpStream: {}", e));
                         }
                         None => {
                             tracing::trace!("TcpStream closed naturally");
@@ -613,7 +570,7 @@
         _socket_tx: FramedWrite<tokio::io::WriteHalf<tokio::net::TcpStream>, TwoPartCodec>,
         ctx: Arc<dyn AsyncEngineContext>,
         alive_tx: mpsc::Sender<()>,
-    ) {
+    ) -> Result<()> {
         let alive_tx = alive_tx;
         tokio::select! {
             _ = ctx.stopped() => {
@@ -624,18 +581,10 @@
                 tracing::trace!("response stream closed naturally")
             }
         }
-<<<<<<< HEAD
         let framed_writer = _socket_tx;
         let mut inner = framed_writer.into_inner();
-        inner.flush().await.unwrap();
-        inner.shutdown().await.unwrap();
-        // framed_writer.get_mut().shutdown().await.unwrap();
-=======
-        let mut framed_writer = _socket_tx;
-        if let Err(err) = framed_writer.get_mut().shutdown().await {
-            // TODO: This might be fine to ignore
-            tracing::error!("monitor shutdown error: {err}");
-        }
->>>>>>> 8636c875
+        inner.flush().await?;
+        inner.shutdown().await?;
+        Ok(())
     }
 }