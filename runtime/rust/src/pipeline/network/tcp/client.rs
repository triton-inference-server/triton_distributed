// SPDX-FileCopyrightText: Copyright (c) 2024-2025 NVIDIA CORPORATION & AFFILIATES. All rights reserved.
// SPDX-License-Identifier: Apache-2.0
//
// Licensed under the Apache License, Version 2.0 (the "License");
// you may not use this file except in compliance with the License.
// You may obtain a copy of the License at
//
// http://www.apache.org/licenses/LICENSE-2.0
//
// Unless required by applicable law or agreed to in writing, software
// distributed under the License is distributed on an "AS IS" BASIS,
// WITHOUT WARRANTIES OR CONDITIONS OF ANY KIND, either express or implied.
// See the License for the specific language governing permissions and
// limitations under the License.

use std::sync::Arc;

use futures::{SinkExt, StreamExt};
use tokio::io::{ReadHalf, WriteHalf};
use tokio::{io::AsyncWriteExt, net::TcpStream};
use tokio_util::codec::{FramedRead, FramedWrite};

use super::{CallHomeHandshake, ControlMessage, TcpStreamConnectionInfo};
use crate::engine::AsyncEngineContext;
use crate::pipeline::network::{
    codec::{TwoPartCodec, TwoPartMessage},
    tcp::StreamType,
    ConnectionInfo, ResponseStreamPrologue, StreamSender,
};
use crate::{error, ErrorContext, Result}; // Import SinkExt to use the `send` method

#[allow(dead_code)]
pub struct TcpClient {
    worker_id: String,
}

impl Default for TcpClient {
    fn default() -> Self {
        TcpClient {
            worker_id: uuid::Uuid::new_v4().to_string(),
        }
    }
}

impl TcpClient {
    pub fn new(worker_id: String) -> Self {
        TcpClient { worker_id }
    }

    async fn connect(address: &str) -> std::io::Result<TcpStream> {
        // try to connect to the address; retry with exponential backoff if AddrNotAvailable
        let backoff = std::time::Duration::from_millis(200);
        loop {
            match TcpStream::connect(address).await {
                Ok(socket) => {
                    socket.set_nodelay(true)?;
                    return Ok(socket);
                }
                Err(e) => {
                    if e.kind() == std::io::ErrorKind::AddrNotAvailable {
                        tracing::warn!("retry warning: failed to connect: {:?}", e);
                        eprintln!("retry warning: failed to connect: {:?}", e);
                        tokio::time::sleep(backoff).await;
                    } else {
                        return Err(e);
                    }
                }
            }
        }
    }

    pub async fn create_response_steam(
        context: Arc<dyn AsyncEngineContext>,
        info: ConnectionInfo,
    ) -> Result<StreamSender> {
        let info =
            TcpStreamConnectionInfo::try_from(info).context("tcp-stream-connection-info-error")?;
        tracing::trace!("Creating response stream for {:?}", info);

        if info.stream_type != StreamType::Response {
            return Err(error!(
                "Invalid stream type; TcpClient requires the stream type to be `response`; however {:?} was passed",
                info.stream_type
            ));
        }

        if info.context != context.id() {
            return Err(error!(
                "Invalid context; TcpClient requires the context to be {:?}; however {:?} was passed",
                context.id(),
                info.context
            ));
        }

        let stream = TcpClient::connect(&info.address).await?;
        let (read_half, write_half) = tokio::io::split(stream);

        let framed_reader = FramedRead::new(read_half, TwoPartCodec::default());
        let mut framed_writer = FramedWrite::new(write_half, TwoPartCodec::default());

        // this is a oneshot channel that will be used to signal when the stream is closed
        // when the stream sender is dropped, the bytes_rx will be closed and the forwarder task will exit
        // the forwarder task will capture the alive_rx half of the oneshot channel; this will close the alive channel
        // so the holder of the alive_tx half will be notified that the stream is closed; the alive_tx channel will be
        // captured by the monitor task
        let (alive_tx, alive_rx) = tokio::sync::oneshot::channel::<()>();

<<<<<<< HEAD
        let reader_task = tokio::spawn(handle_reader(framed_reader, context, alive_tx));
=======
        tokio::spawn(control_handler(framed_reader, context, alive_tx));
>>>>>>> 8636c875

        // transport specific handshake message
        let handshake = CallHomeHandshake {
            subject: info.subject,
            stream_type: StreamType::Response,
        };

        let handshake_bytes = match serde_json::to_vec(&handshake) {
            Ok(hb) => hb,
            Err(err) => {
                return Err(format!(
                    "create_response_steam: Error converting CallHomeHandshake to JSON array: {err:#}"
                ));
            }
        };
        let msg = TwoPartMessage::from_header(handshake_bytes.into());

        // issue the the first tcp handshake message
        framed_writer
            .send(msg)
            .await
            .map_err(|e| error!("failed to send handshake: {:?}", e))?;

        // set up the channel to send bytes to the transport layer
        let (bytes_tx, bytes_rx) = tokio::sync::mpsc::channel(16);

        // forwards the bytes send from this stream to the transport layer; hold the alive_rx half of the oneshot channel
<<<<<<< HEAD

        let writer_task = tokio::spawn(handle_writer(framed_writer, bytes_rx, alive_rx));

        tokio::spawn(async move {
            // await both tasks
            let (reader, writer) = tokio::join!(reader_task, writer_task);

            match (reader, writer) {
                (Ok(reader), Ok(writer)) => {
                    let reader = reader.into_inner();
                    let writer = writer.into_inner();

                    let mut stream = reader.unsplit(writer);

                    // close the stream
                    Ok(stream.shutdown().await?)
                }
                _ => {
                    tracing::error!("failed to join reader and writer tasks");
                    anyhow::bail!("failed to join reader and writer tasks");
                }
            }
        });
=======
        tokio::spawn(forward_handler(bytes_rx, framed_writer, alive_rx));
>>>>>>> 8636c875

        // set up the prologue for the stream
        // this might have transport specific metadata in the future
        let prologue = Some(ResponseStreamPrologue { error: None });

        // create the stream sender
        let stream_sender = StreamSender {
            tx: bytes_tx,
            prologue,
        };

        Ok(stream_sender)
    }
}

<<<<<<< HEAD
async fn handle_reader(
    framed_reader: FramedRead<tokio::io::ReadHalf<tokio::net::TcpStream>, TwoPartCodec>,
    context: Arc<dyn AsyncEngineContext>,
    alive_tx: tokio::sync::oneshot::Sender<()>,
) -> FramedRead<tokio::io::ReadHalf<tokio::net::TcpStream>, TwoPartCodec> {
    let mut framed_reader = framed_reader;
    let mut alive_tx = alive_tx;
=======
/// monitors the channel for a cancellation signal
/// this task exits when the alive_rx half of the oneshot channel is closed or a stop/kill signal is received
async fn control_handler(
    mut framed_reader: FramedRead<ReadHalf<TcpStream>, TwoPartCodec>,
    context: Arc<dyn AsyncEngineContext>,
    mut alive_tx: tokio::sync::oneshot::Sender<()>,
) {
>>>>>>> 8636c875
    loop {
        tokio::select! {
            msg = framed_reader.next() => {
                match msg {
                    Some(Ok(two_part_msg)) => {
                        match two_part_msg.optional_parts() {
                           (Some(bytes), None) => {
<<<<<<< HEAD
                                let msg: ControlMessage = serde_json::from_slice(bytes).unwrap();
=======
                                let msg: ControlMessage = match serde_json::from_slice(bytes) {
                                    Ok(msg) => msg,
                                    Err(err) => {
                                        let json_str = String::from_utf8_lossy(bytes);
                                        tracing::error!(%err, %json_str, "control_handler fatal error deserializing JSON to ControlMessage");
                                        context.kill();
                                        break;
                                    }
                                };
>>>>>>> 8636c875
                                match msg {
                                    ControlMessage::Stop => {
                                        context.stop();
                                        break;
                                    }
                                    ControlMessage::Kill => {
                                        context.kill();
                                        break;
                                    }
                                }
                           }
                           _ => {
<<<<<<< HEAD
                               break;
                           }
                        }
                    }
                    Some(Err(_)) => {
                        break;
                        // panic!("failed to decode message from stream: {:?}", e);
                        // break;
                    }
                    None => {
                        // let mut writer = framed_reader.into_inner();
                        // if let Err(e) = writer.shutdown().await {
                        //     tracing::trace!("failed to shutdown reader: {:?}", e);
                        // }
                        break;
=======
                               // we should not receive this
                           }
                        }
                    }
                    Some(Err(e)) => {
                        panic!("failed to decode message from stream: {:?}", e);
                        // break;
                    }
                    None => {
                        // the stream was closed, we should stop the stream
                        return;
>>>>>>> 8636c875
                    }
                }
            }
            _ = alive_tx.closed() => {
                // the channel was closed, we should stop the stream
                break;
            }
        }
    }
<<<<<<< HEAD
    framed_reader
}

async fn handle_writer(
    mut framed_writer: FramedWrite<tokio::io::WriteHalf<tokio::net::TcpStream>, TwoPartCodec>,
    mut bytes_rx: tokio::sync::mpsc::Receiver<TwoPartMessage>,
    alive_rx: tokio::sync::oneshot::Receiver<()>,
) -> FramedWrite<tokio::io::WriteHalf<tokio::net::TcpStream>, TwoPartCodec> {
    while let Some(msg) = bytes_rx.recv().await {
        if let Err(e) = framed_writer.send(msg).await {
            tracing::trace!(
                "failed to send message to stream; possible disconnect: {:?}",
                e
            );
=======
    // framed_writer.get_mut().shutdown().await.unwrap();
}

async fn forward_handler(
    mut bytes_rx: tokio::sync::mpsc::Receiver<TwoPartMessage>,
    mut framed_writer: FramedWrite<WriteHalf<TcpStream>, TwoPartCodec>,
    alive_rx: tokio::sync::oneshot::Receiver<()>,
) {
    while let Some(msg) = bytes_rx.recv().await {
        if let Err(e) = framed_writer.send(msg).await {
            tracing::trace!(%e, "failed to send message to stream; possible disconnect");
>>>>>>> 8636c875

            // TODO - possibly propagate the error upstream
            break;
        }
    }
    drop(alive_rx);
<<<<<<< HEAD
    // if let Err(e) = framed_writer.get_mut().shutdown().await {
    //     eprintln!("failed to shutdown writer: {:?}", e);
    //     tracing::trace!("failed to shutdown writer: {:?}", e);
    // }
    framed_writer
=======
    if let Err(e) = framed_writer.get_mut().shutdown().await {
        tracing::trace!("failed to shutdown writer: {:?}", e);
    }
>>>>>>> 8636c875
}<|MERGE_RESOLUTION|>--- conflicted
+++ resolved
@@ -105,11 +105,7 @@
         // captured by the monitor task
         let (alive_tx, alive_rx) = tokio::sync::oneshot::channel::<()>();
 
-<<<<<<< HEAD
         let reader_task = tokio::spawn(handle_reader(framed_reader, context, alive_tx));
-=======
-        tokio::spawn(control_handler(framed_reader, context, alive_tx));
->>>>>>> 8636c875
 
         // transport specific handshake message
         let handshake = CallHomeHandshake {
@@ -120,7 +116,7 @@
         let handshake_bytes = match serde_json::to_vec(&handshake) {
             Ok(hb) => hb,
             Err(err) => {
-                return Err(format!(
+                return Err(error!(
                     "create_response_steam: Error converting CallHomeHandshake to JSON array: {err:#}"
                 ));
             }
@@ -137,7 +133,6 @@
         let (bytes_tx, bytes_rx) = tokio::sync::mpsc::channel(16);
 
         // forwards the bytes send from this stream to the transport layer; hold the alive_rx half of the oneshot channel
-<<<<<<< HEAD
 
         let writer_task = tokio::spawn(handle_writer(framed_writer, bytes_rx, alive_rx));
 
@@ -161,9 +156,6 @@
                 }
             }
         });
-=======
-        tokio::spawn(forward_handler(bytes_rx, framed_writer, alive_rx));
->>>>>>> 8636c875
 
         // set up the prologue for the stream
         // this might have transport specific metadata in the future
@@ -179,7 +171,6 @@
     }
 }
 
-<<<<<<< HEAD
 async fn handle_reader(
     framed_reader: FramedRead<tokio::io::ReadHalf<tokio::net::TcpStream>, TwoPartCodec>,
     context: Arc<dyn AsyncEngineContext>,
@@ -187,15 +178,6 @@
 ) -> FramedRead<tokio::io::ReadHalf<tokio::net::TcpStream>, TwoPartCodec> {
     let mut framed_reader = framed_reader;
     let mut alive_tx = alive_tx;
-=======
-/// monitors the channel for a cancellation signal
-/// this task exits when the alive_rx half of the oneshot channel is closed or a stop/kill signal is received
-async fn control_handler(
-    mut framed_reader: FramedRead<ReadHalf<TcpStream>, TwoPartCodec>,
-    context: Arc<dyn AsyncEngineContext>,
-    mut alive_tx: tokio::sync::oneshot::Sender<()>,
-) {
->>>>>>> 8636c875
     loop {
         tokio::select! {
             msg = framed_reader.next() => {
@@ -203,19 +185,7 @@
                     Some(Ok(two_part_msg)) => {
                         match two_part_msg.optional_parts() {
                            (Some(bytes), None) => {
-<<<<<<< HEAD
                                 let msg: ControlMessage = serde_json::from_slice(bytes).unwrap();
-=======
-                                let msg: ControlMessage = match serde_json::from_slice(bytes) {
-                                    Ok(msg) => msg,
-                                    Err(err) => {
-                                        let json_str = String::from_utf8_lossy(bytes);
-                                        tracing::error!(%err, %json_str, "control_handler fatal error deserializing JSON to ControlMessage");
-                                        context.kill();
-                                        break;
-                                    }
-                                };
->>>>>>> 8636c875
                                 match msg {
                                     ControlMessage::Stop => {
                                         context.stop();
@@ -228,7 +198,6 @@
                                 }
                            }
                            _ => {
-<<<<<<< HEAD
                                break;
                            }
                         }
@@ -244,19 +213,6 @@
                         //     tracing::trace!("failed to shutdown reader: {:?}", e);
                         // }
                         break;
-=======
-                               // we should not receive this
-                           }
-                        }
-                    }
-                    Some(Err(e)) => {
-                        panic!("failed to decode message from stream: {:?}", e);
-                        // break;
-                    }
-                    None => {
-                        // the stream was closed, we should stop the stream
-                        return;
->>>>>>> 8636c875
                     }
                 }
             }
@@ -266,7 +222,6 @@
             }
         }
     }
-<<<<<<< HEAD
     framed_reader
 }
 
@@ -281,34 +236,15 @@
                 "failed to send message to stream; possible disconnect: {:?}",
                 e
             );
-=======
-    // framed_writer.get_mut().shutdown().await.unwrap();
-}
-
-async fn forward_handler(
-    mut bytes_rx: tokio::sync::mpsc::Receiver<TwoPartMessage>,
-    mut framed_writer: FramedWrite<WriteHalf<TcpStream>, TwoPartCodec>,
-    alive_rx: tokio::sync::oneshot::Receiver<()>,
-) {
-    while let Some(msg) = bytes_rx.recv().await {
-        if let Err(e) = framed_writer.send(msg).await {
-            tracing::trace!(%e, "failed to send message to stream; possible disconnect");
->>>>>>> 8636c875
 
             // TODO - possibly propagate the error upstream
             break;
         }
     }
     drop(alive_rx);
-<<<<<<< HEAD
     // if let Err(e) = framed_writer.get_mut().shutdown().await {
     //     eprintln!("failed to shutdown writer: {:?}", e);
     //     tracing::trace!("failed to shutdown writer: {:?}", e);
     // }
     framed_writer
-=======
-    if let Err(e) = framed_writer.get_mut().shutdown().await {
-        tracing::trace!("failed to shutdown writer: {:?}", e);
-    }
->>>>>>> 8636c875
 }