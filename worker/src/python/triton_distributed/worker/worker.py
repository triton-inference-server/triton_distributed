--- conflicted
+++ resolved
@@ -243,27 +243,6 @@
 
     async def serve(self):
         error = None
-<<<<<<< HEAD
-        # FIXME: Don't initialize a tritonserver object if the worker has no
-        # Triton Core Operators
-        self._triton_core = tritonserver.Server(
-            model_repository=".",
-            log_error=True,
-            log_verbose=self._log_level,
-            strict_model_config=False,
-            model_control_mode=tritonserver.ModelControlMode.EXPLICIT,
-            log_file=self._triton_log_path,
-        ).start(wait_until_ready=True)
-=======
-        # self._triton_core = tritonserver.Server(
-        #     model_repository=".",
-        #     log_error=True,
-        #     log_verbose=self._log_level,
-        #     strict_model_config=False,
-        #     model_control_mode=tritonserver.ModelControlMode.EXPLICIT,
-        #     log_file=self._triton_log_path,
-        # ).start(wait_until_ready=True)
->>>>>>> a1bb6e96
         try:
             await self._request_plane.connect()
         except Exception as e:
