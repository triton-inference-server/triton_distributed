--- conflicted
+++ resolved
@@ -43,11 +43,8 @@
   - id: codespell
     additional_dependencies: [tomli]
     args: ["--toml", "pyproject.toml"]
-<<<<<<< HEAD
     exclude: (?x)^(.*stemmer.*|.*stop_words.*|^CHANGELOG.md$|.*lib/llm/tests/data.*)
-=======
-    exclude: (?x)^(.*stemmer.*|.*stop_words.*|^CHANGELOG.md$|.*tests/data/*)
->>>>>>> 26bbad1b
+
 # More details about these pre-commit hooks here:
 # https://pre-commit.com/hooks.html
 - repo: https://github.com/pre-commit/pre-commit-hooks
