diff --git a/vllm/config.py b/vllm/config.py
index 9ba49757..a2f88854 100644
--- a/vllm/config.py
+++ b/vllm/config.py
@@ -2629,7 +2629,7 @@ class KVTransferConfig(BaseModel):
     kv_buffer_size: float = 1e9
 
     # Whether this vLLM instance produces, consumes KV cache, or both. Choices
-    # are 'kv_producer', 'kv_consumer', and 'both'.
+    # are 'kv_producer', 'kv_consumer', and 'kv_both'.
     kv_role: Optional[str] = None
 
     # The rank of this vLLM instance in the KV cache transfer. Typical value:
@@ -2647,6 +2647,14 @@ class KVTransferConfig(BaseModel):
     # The KV connector port, used to build distributed connection
     kv_port: int = 14579
 
+
+    # This does not need to be set by the user. It is set by the connector.
+    kv_producers_parallel_size: Optional[int] = None
+    kv_producers_tensor_parallel_size: Optional[int] = None
+    kv_producers_pipeline_parallel_size: Optional[int] = None
+    kv_consumers_tensor_parallel_size: Optional[int] = None
+    kv_consumers_pipeline_parallel_size: Optional[int] = None
+
     def compute_hash(self) -> str:
         """
         WARNING: Whenever a new field is added to this config,
@@ -2680,11 +2688,12 @@ class KVTransferConfig(BaseModel):
                 f"Supported roles are `kv_producer`, `kv_consumer`, "
                 f"and `kv_both`")
 
-        if self.kv_connector is not None and self.kv_role is None:
+        if self.kv_connector is not None and self.kv_connector != "TritonNixlConnector" and self.kv_role is None:
             raise ValueError("Please specify kv_disagg_role when kv_connector "
                              "is set, supported roles are `kv_producer`, "
                              "`kv_consumer`, and `kv_both`")
 
+
     @property
     def is_kv_transfer_instance(self) -> bool:
         return self.kv_connector is not None and \
@@ -2694,6 +2703,8 @@ class KVTransferConfig(BaseModel):
     def need_kv_parallel_group(self) -> bool:
         # for those database-based connector, vLLM does not need to create
         # parallel group, and in that case the kv parallel size will be 1.
+        if self.kv_connector == "TritonNixlConnector":
+            return False
         return self.kv_connector is not None and self.kv_parallel_size > 1
 
     @property
@@ -2706,6 +2717,18 @@ class KVTransferConfig(BaseModel):
         return self.kv_connector is not None and \
             self.kv_role in ["kv_consumer", "kv_both"]
 
+    @property
+    def tensor_parallel_multiplier(self) -> int:
+        return self.kv_consumers_tensor_parallel_size // self.kv_producers_tensor_parallel_size
+
+    @property
+    def kv_consumers_parallel_size(self) -> int:
+        return self.kv_parallel_size - self.kv_producers_parallel_size
+
+    @property
+    def kv_world_size(self) -> int:
+        return self.kv_producers_parallel_size + self.kv_consumers_parallel_size * self.tensor_parallel_multiplier
+
 
 class CompilationLevel:
     # constants for the levels of the compilation process
diff --git a/vllm/core/block/cpu_gpu_block_allocator.py b/vllm/core/block/cpu_gpu_block_allocator.py
index 359b5b26..d52ee050 100644
--- a/vllm/core/block/cpu_gpu_block_allocator.py
+++ b/vllm/core/block/cpu_gpu_block_allocator.py
@@ -6,6 +6,7 @@ from vllm.core.block.interfaces import (Block, BlockAllocator, BlockId,
                                         DeviceAwareBlockAllocator)
 from vllm.core.block.naive_block import NaiveBlock, NaiveBlockAllocator
 from vllm.core.block.prefix_caching_block import PrefixCachingBlockAllocator
+from vllm.core.event_manager import KVCacheEventManager
 from vllm.platforms import current_platform
 from vllm.utils import Device
 
@@ -28,6 +29,7 @@ class CpuGpuBlockAllocator(DeviceAwareBlockAllocator):
         num_gpu_blocks: int,
         num_cpu_blocks: int,
         block_size: int,
+        event_manager: Optional[KVCacheEventManager] = None,
     ) -> DeviceAwareBlockAllocator:
         """Creates a CpuGpuBlockAllocator instance with the specified
         configuration.
@@ -64,6 +66,7 @@ class CpuGpuBlockAllocator(DeviceAwareBlockAllocator):
         cpu_block_ids = block_ids[num_gpu_blocks:]
 
         if allocator_type == "naive":
+            assert event_manager is None, "Event API not supported with naive allocator."
             gpu_allocator: BlockAllocator = NaiveBlockAllocator(
                 create_block=NaiveBlock,  # type: ignore
                 num_blocks=num_gpu_blocks,
@@ -82,12 +85,14 @@ class CpuGpuBlockAllocator(DeviceAwareBlockAllocator):
                 num_blocks=num_gpu_blocks,
                 block_size=block_size,
                 block_ids=gpu_block_ids,
+                event_manager=event_manager,
             )
 
             cpu_allocator = PrefixCachingBlockAllocator(
                 num_blocks=num_cpu_blocks,
                 block_size=block_size,
                 block_ids=cpu_block_ids,
+                event_manager=event_manager,
             )
         else:
             raise ValueError(f"Unknown allocator type {allocator_type=}")
@@ -95,10 +100,12 @@ class CpuGpuBlockAllocator(DeviceAwareBlockAllocator):
         return CpuGpuBlockAllocator(
             cpu_block_allocator=cpu_allocator,
             gpu_block_allocator=gpu_allocator,
+            event_manager=event_manager,
         )
 
     def __init__(self, cpu_block_allocator: BlockAllocator,
-                 gpu_block_allocator: BlockAllocator):
+                 gpu_block_allocator: BlockAllocator,
+                 event_manager: Optional[KVCacheEventManager] = None,):
         assert not (
             cpu_block_allocator.all_block_ids
             & gpu_block_allocator.all_block_ids
@@ -108,6 +115,7 @@ class CpuGpuBlockAllocator(DeviceAwareBlockAllocator):
             Device.CPU: cpu_block_allocator,
             Device.GPU: gpu_block_allocator,
         }
+        self.event_manager = event_manager
 
         self._swap_mapping: Dict[int, int] = {}
         self._null_block: Optional[Block] = None
diff --git a/vllm/core/block/naive_block.py b/vllm/core/block/naive_block.py
index c388366b..c1883736 100644
--- a/vllm/core/block/naive_block.py
+++ b/vllm/core/block/naive_block.py
@@ -135,6 +135,7 @@ class NaiveBlockAllocator(BlockAllocator):
             raise BlockAllocator.NoFreeBlocksError()
 
         block_id = self._free_block_indices.popleft()
+        # TODO: figure out why sometime block_id is None
         self._refcounter.incr(block_id)
         return block_id
 
diff --git a/vllm/core/block/prefix_caching_block.py b/vllm/core/block/prefix_caching_block.py
index 1ca9e49d..b1591c0c 100644
--- a/vllm/core/block/prefix_caching_block.py
+++ b/vllm/core/block/prefix_caching_block.py
@@ -4,7 +4,7 @@ import sys
 from bisect import bisect_left
 from os.path import commonprefix
 from typing import (Callable, Dict, FrozenSet, Iterable, List, Optional, Set,
-                    Tuple)
+                    Tuple, TYPE_CHECKING)
 
 from vllm.core.block.common import (CacheMetricData, CopyOnWriteTracker,
                                     get_all_blocks_recursively)
@@ -23,6 +23,9 @@ PrefixHash = int
 # then we know this block hasn't been accessed yet.
 _DEFAULT_LAST_ACCESSED_TIME = -1
 
+if TYPE_CHECKING:
+    from vllm.core.event_manager import KVCacheEventManager
+
 logger = init_logger(__name__)
 
 
@@ -80,6 +83,7 @@ class PrefixCachingBlockAllocator(BlockAllocator):
         block_size: int,
         block_ids: Optional[Iterable[int]] = None,
         eviction_policy: EvictionPolicy = EvictionPolicy.LRU,
+        event_manager: Optional["KVCacheEventManager"] = None,
     ):
         if block_ids is None:
             block_ids = range(num_blocks)
@@ -131,6 +135,9 @@ class PrefixCachingBlockAllocator(BlockAllocator):
 
         self.metric_data = CacheMetricData()
 
+        self.event_manager = event_manager
+
+    # Implements Block.Factory.
     def _create_block(
         self,
         prev_block: Optional[Block],
@@ -337,6 +344,9 @@ class PrefixCachingBlockAllocator(BlockAllocator):
         assert self._refcounter.get(_block_id) == 0
         assert _block_id == block_id
 
+        if self.event_manager:
+            self.event_manager.enqueue_removed_event(content_hash_to_evict)
+
         self._cached_blocks.pop(content_hash_to_evict)
 
         self._refcounter.incr(block_id)
@@ -513,6 +523,10 @@ class PrefixCachingBlockAllocator(BlockAllocator):
             # Mark this block as touched so that it can be marked as
             # computed after the entire batch of sequences are scheduled.
             self._touched_blocks.add(block.block_id)
+
+            if self.event_manager:
+                self.event_manager.enqueue_stored_event(block.prev_block, block)
+
             return block.block_id
 
         # Reuse the cached content hash
diff --git a/vllm/core/block_manager.py b/vllm/core/block_manager.py
index c5b3b04f..c72001f7 100644
--- a/vllm/core/block_manager.py
+++ b/vllm/core/block_manager.py
@@ -10,7 +10,10 @@ from vllm.core.block.interfaces import Block
 from vllm.core.block.prefix_caching_block import (ComputedBlocksTracker,
                                                   LastAccessBlocksTracker)
 from vllm.core.block.utils import check_no_caching_or_swa_for_blockmgr_encdec
+from vllm.core.event_manager import KVCacheEventManager
 from vllm.core.interfaces import AllocStatus, BlockSpaceManager
+from vllm.envs import (VLLM_KV_CAPI_PATH, VLLM_KV_COMPONENT, VLLM_KV_NAMESPACE,
+                       VLLM_WORKER_ID)
 from vllm.sequence import Sequence, SequenceGroup, SequenceStatus
 from vllm.utils import Device
 
@@ -60,6 +63,7 @@ class SelfAttnBlockSpaceManager(BlockSpaceManager):
 
     def __init__(
         self,
+        model_name: str,
         block_size: int,
         num_gpu_blocks: int,
         num_cpu_blocks: int,
@@ -91,11 +95,28 @@ class SelfAttnBlockSpaceManager(BlockSpaceManager):
 
         self.watermark_blocks = int(watermark * num_gpu_blocks)
 
+        kv_event_manager_params = [
+            VLLM_WORKER_ID, VLLM_KV_CAPI_PATH, VLLM_KV_NAMESPACE,
+            VLLM_KV_COMPONENT
+        ]
+        set_kv_event_manager_params = len(
+            [param for param in kv_event_manager_params if param is not None])
+
+        if set_kv_event_manager_params == len(kv_event_manager_params):
+            self.event_manager = KVCacheEventManager(
+                namespace=VLLM_KV_NAMESPACE,
+                component=VLLM_KV_COMPONENT,
+                worker_id=VLLM_WORKER_ID,
+                lib_path=VLLM_KV_CAPI_PATH)
+        else:
+            self.event_manager = None
+
         self.block_allocator = CpuGpuBlockAllocator.create(
             allocator_type="prefix_caching" if enable_caching else "naive",
             num_gpu_blocks=num_gpu_blocks,
             num_cpu_blocks=num_cpu_blocks,
             block_size=block_size,
+            event_manager=self.event_manager,
         )
 
         self.block_tables: Dict[SeqId, BlockTable] = {}
diff --git a/vllm/core/event_manager.py b/vllm/core/event_manager.py
new file mode 100644
index 00000000..350453cd
--- /dev/null
+++ b/vllm/core/event_manager.py
@@ -0,0 +1,102 @@
+# SPDX-License-Identifier: Apache-2.0
+import ctypes
+import logging
+import uuid
+from ctypes import c_char_p, c_size_t, c_uint32, c_void_p, c_int64
+from typing import Optional
+
+from vllm.core.block.prefix_caching_block import PrefixCachingBlock, PrefixHash
+
+logger = logging.getLogger(__name__)
+
+
+class TritonResult:
+    OK = 0
+    ERR = 1
+
+
+class KVCacheEventManager:
+
+    def __init__(self, namespace: str, component: str, worker_id: int,
+                 lib_path: str):
+        self.lib = None
+
+        try:
+            self.lib = ctypes.CDLL(lib_path)
+            self.lib.triton_llm_init.argtypes = [c_char_p, c_char_p, c_int64]
+            self.lib.triton_llm_init.restype = c_uint32
+
+            result = self.lib.triton_llm_init(namespace.encode(),
+                                              component.encode(), worker_id)
+            if result == TritonResult.OK:
+                logger.info(
+                    "KVCacheEventManager initialized successfully. Ready to publish KV Cache Events"
+                )
+            else:
+                logger.info("KVCacheEventManager initialization failed!")
+
+        except Exception as e:
+            print(f"Failed to load {lib_path}")
+            raise e
+
+        self.lib.triton_kv_event_publish_stored.argtypes = [
+            ctypes.c_uint64,  # event_id
+            ctypes.POINTER(ctypes.c_uint32),  # token_ids
+            ctypes.POINTER(ctypes.c_size_t),  # num_block_tokens
+            ctypes.POINTER(ctypes.c_uint64),  # block_ids
+            ctypes.c_size_t,  # num_blocks
+            ctypes.POINTER(ctypes.c_uint64),  # parent_hash
+            ctypes.c_uint64,  # lora_id
+        ]
+        self.lib.triton_kv_event_publish_stored.restype = ctypes.c_uint32  # triton_llm_result_t
+
+        self.lib.triton_kv_event_publish_removed.argtypes = [
+            ctypes.c_uint64,  # event_id
+            ctypes.POINTER(ctypes.c_uint64),  # block_ids
+            ctypes.c_size_t,  # num_blocks
+        ]
+        self.lib.triton_kv_event_publish_removed.restype = ctypes.c_uint32  # triton_llm_result_t
+
+        self.event_id_counter = 0
+
+    def enqueue_stored_event(self, parent: Optional[PrefixCachingBlock],
+                             block: PrefixCachingBlock):
+        token_ids_arr = (ctypes.c_uint32 *
+                         len(block.token_ids))(*block.token_ids)
+        num_block_tokens = (ctypes.c_size_t * 1)(len(block.token_ids))
+        block_hash = (ctypes.c_uint64 * 1)(block.content_hash)
+        parent_hash = ((ctypes.c_uint64 * 1)(parent.content_hash)
+                       if parent is not None else None)
+
+        # Publish the event
+        result = self.lib.triton_kv_event_publish_stored(
+            self.event_id_counter,  # uint64_t event_id
+            token_ids_arr,  # const uint32_t *token_ids
+            num_block_tokens,  # const uintptr_t *num_block_tokens
+            block_hash,  # const uint64_t *block_ids
+            1,  # uintptr_t num_blocks
+            parent_hash,  # const uint64_t *parent_hash
+            0,  # uint64_t lora_id
+        )
+
+        if result == TritonResult.OK:
+            logger.debug(f"Store - Published KV Event: {block.content_hash}")
+        else:
+            logger.debug(
+                f"Store - Failed to Publish KV Event: {block.content_hash}")
+
+        self.event_id_counter += 1
+
+    def enqueue_removed_event(self, block_hash: PrefixHash):
+        result = self.lib.triton_kv_event_publish_removed(
+            self.event_id_counter,
+            (ctypes.c_uint64 * 1)(block_hash),
+            1,
+        )
+
+        if result == TritonResult.OK:
+            logger.debug(f"Remove - Published KV Event: {block_hash}")
+        else:
+            logger.debug(f"Remove - Failed to Publish KV Event: {block_hash}")
+
+        self.event_id_counter += 1
diff --git a/vllm/core/scheduler.py b/vllm/core/scheduler.py
<<<<<<< HEAD
index f507847a..446b0421 100644
=======
index f507847a..ee20d50c 100644
>>>>>>> 162c5997
--- a/vllm/core/scheduler.py
+++ b/vllm/core/scheduler.py
@@ -8,18 +8,17 @@ from collections import deque
 from dataclasses import dataclass, field
 from typing import Callable, Deque, Dict, Iterable, List, Optional
 from typing import Sequence as GenericSequence
-from typing import Set, Tuple, Union
+from typing import Set, Tuple, Union, Any
 
-from vllm.config import CacheConfig, LoRAConfig, SchedulerConfig
+from vllm.config import ModelConfig, CacheConfig, LoRAConfig, SchedulerConfig
 from vllm.core.interfaces import AllocStatus, BlockSpaceManager
 from vllm.logger import init_logger
 from vllm.lora.request import LoRARequest
 from vllm.prompt_adapter.request import PromptAdapterRequest
 from vllm.sequence import (Sequence, SequenceData, SequenceGroup,
                            SequenceGroupMetadata, SequenceGroupMetadataDelta,
-                           SequenceStatus)
+                           SequenceStatus, SequenceStage)
 from vllm.utils import Device, PyObjectCache
-
 logger = init_logger(__name__)
 
 # Test-only. If configured, decode is preempted with
@@ -325,12 +324,14 @@ class Scheduler:
 
     def __init__(
         self,
+        model_config: ModelConfig,
         scheduler_config: SchedulerConfig,
         cache_config: CacheConfig,
         lora_config: Optional[LoRAConfig],
         pipeline_parallel_size: int = 1,
         output_proc_callback: Optional[Callable] = None,
     ) -> None:
+        self.model_config = model_config
         self.scheduler_config = scheduler_config
         self.cache_config = cache_config
         # Note for LoRA scheduling: the current policy is extremely
@@ -356,6 +357,7 @@ class Scheduler:
 
         # Create the block space manager.
         self.block_manager = BlockSpaceManagerImpl(
+            model_name=self.model_config.served_model_name,
             block_size=self.cache_config.block_size,
             num_gpu_blocks=num_gpu_blocks,
             num_cpu_blocks=num_cpu_blocks,
@@ -371,6 +373,14 @@ class Scheduler:
         # Sequence groups in the SWAPPED state.
         # Contain decode requests that are swapped out.
         self.swapped: Deque[SequenceGroup] = deque()
+
+        # Sequence groups in the REMOTE_PREFILLING state.
+        # Contain requests that are being prefilled by a remote worker.
+        self.remote_prefilling: Deque[SequenceGroup] = deque()
+
+        self._remote_prefill_outputs: Dict[str, int] = {}
+
+
         # Sequence groups finished requests ids since last step iteration.
         # It lets the model know that any state associated with these requests
         # can and must be released after the current step.
@@ -501,7 +511,7 @@ class Scheduler:
 
     def has_unfinished_seqs(self) -> bool:
         return len(self.waiting) != 0 or len(self.running) != 0 or len(
-            self.swapped) != 0
+            self.swapped) != 0 or len(self.remote_prefilling) != 0
 
     def get_prefix_cache_hit_rate(self, device: Device) -> float:
         return self.block_manager.get_prefix_cache_hit_rate(device)
@@ -523,6 +533,7 @@ class Scheduler:
         budget: SchedulingBudget,
         curr_loras: Optional[Set[int]],
         enable_chunking: bool = False,
+        finished_prefills: Optional[Set[str]] = None
     ) -> SchedulerRunningOutputs:
         """Schedule sequence groups that are running.
 
@@ -537,6 +548,8 @@ class Scheduler:
                 chunked number of tokens are scheduled  if
                 `budget.num_batched_tokens` has not enough capacity to schedule
                 all tokens.
+            finished_remote_prefill_request_ids: Set of request ids of remote
+                prefills that have finished.
     
         Returns:
             SchedulerRunningOutputs.
@@ -566,6 +579,24 @@ class Scheduler:
         preempted: List[SequenceGroup] = ret.preempted
         swapped_out: List[SequenceGroup] = ret.swapped_out
 
+        remote_prefilling_queue = self.remote_prefilling
+        leftover_remote_prefilling_sequences: Deque[SequenceGroup] = deque()
+        while remote_prefilling_queue:
+            seq_group = remote_prefilling_queue.popleft()
+            if seq_group.request_id not in finished_prefills:
+                leftover_remote_prefilling_sequences.append(seq_group)
+                continue
+            else:
+                finished_prefills.remove(seq_group.request_id)
+                assert len(seq_group.seqs) == 1
+                seq = seq_group.seqs[0]
+                # we computed all but the last token in prefill, we need to decode the first token on decode
+                seq_group.update_num_computed_tokens(seq.get_len() - 1)
+                seq.status = SequenceStatus.RUNNING
+                seq.data._stage = SequenceStage.DECODE
+                self.running.appendleft(seq_group)
+        remote_prefilling_queue.extendleft(leftover_remote_prefilling_sequences)
+
         running_queue = self.running
         assert len(self._async_stopped) == 0
         while running_queue:
@@ -1008,7 +1039,7 @@ class Scheduler:
             if curr_loras is not None and lora_int_id > 0:
                 curr_loras.add(lora_int_id)
             waiting_queue.popleft()
-            self._allocate_and_set_running(seq_group)
+            self._allocate_and_set_running_or_remote_prefill(seq_group)
 
             if enable_chunking and self.scheduler_config.is_multi_step:
                 blocks_to_copy: List[Tuple[int, int]] = []
@@ -1048,7 +1079,7 @@ class Scheduler:
             num_lookahead_slots=self._get_num_lookahead_slots(
                 is_prefill=True, enable_chunking=enable_chunking))
 
-    def _schedule_default(self) -> SchedulerOutputs:
+    def _schedule_default(self, finished_prefills: Optional[Set[str]] = None) -> SchedulerOutputs:
         """Schedule queued requests.
         
         The current policy is designed to optimize the throughput. First,
@@ -1090,7 +1121,8 @@ class Scheduler:
         if len(prefills.seq_groups) == 0:
             running_scheduled = self._schedule_running(budget,
                                                        curr_loras,
-                                                       enable_chunking=False)
+                                                       enable_chunking=False,
+                                                       finished_prefills=finished_prefills)
 
             # If any sequence group is preempted, do not swap in any sequence
             # group. because it means there's no slot for new running requests.
@@ -1106,7 +1138,12 @@ class Scheduler:
         self.waiting.extendleft(running_scheduled.preempted)
         # Update new running requests.
         if len(prefills.seq_groups) > 0:
-            self.running.extend([s.seq_group for s in prefills.seq_groups])
+            for s in prefills.seq_groups:
+                seq_group = s.seq_group
+                if seq_group.remote_prefill_params is not None and seq_group.remote_prefill_params.is_remote_prefill:
+                    self.remote_prefilling.append(seq_group)
+                else:
+                    self.running.append(seq_group)
 
         self.running.extend(running_scheduled.decode_seq_groups_list)
 
@@ -1248,12 +1285,14 @@ class Scheduler:
                        len(running_scheduled.swapped_out)),
         )
 
-    def _schedule(self) -> SchedulerOutputs:
+    def _schedule(self, finished_prefills: Optional[Set[str]] = None) -> SchedulerOutputs:
         """Schedule queued requests."""
         if self.scheduler_config.chunked_prefill_enabled:
<<<<<<< HEAD
+            if finished_prefills is not None:
=======
+            if finished_prefills:
>>>>>>> 162c5997
+                raise ValueError("Chunked prefill does not support remote prefills")
             return self._schedule_chunked_prefill()
         else:
-            return self._schedule_default()
+            return self._schedule_default(finished_prefills)
 
     def _can_append_slots(self, seq_group: SequenceGroup,
                           enable_chunking: bool) -> bool:
@@ -1287,14 +1326,15 @@ class Scheduler:
         return no_single_seq
 
     def schedule(
-            self
+            self,
+            finished_prefills: Optional[Set[str]] = None
     ) -> Tuple[List[SequenceGroupMetadata], SchedulerOutputs, bool]:
         # Schedule sequence groups.
         # This function call changes the internal states of the scheduler
         # such as self.running, self.swapped, and self.waiting.
-        scheduler_start_time = time.perf_counter()
 
-        scheduler_outputs: SchedulerOutputs = self._schedule()
+        scheduler_start_time = time.perf_counter()
+        scheduler_outputs: SchedulerOutputs = self._schedule(finished_prefills)
         now = time.time()
 
         if not self.cache_config.enable_prefix_caching:
@@ -1333,7 +1373,8 @@ class Scheduler:
                 encoder_seq_data = None
                 cross_block_table = None
 
-            for seq in seq_group.get_seqs(status=SequenceStatus.RUNNING):
+            running_or_remote_prefilling_seqs = seq_group.get_seqs(status=SequenceStatus.RUNNING) + seq_group.get_seqs(status=SequenceStatus.REMOTE_PREFILLING)
+            for seq in running_or_remote_prefilling_seqs:
                 seq_id = seq.seq_id
                 seq_data[seq_id] = seq.data
                 block_tables[seq_id] = self.block_manager.get_block_table(seq)
@@ -1364,6 +1405,10 @@ class Scheduler:
                         < seqs[0].data.get_len()):
                     do_sample = False
 
+            is_remote_prefill = False
+            if is_first_prefill and seq_group.remote_prefill_params is not None and seq_group.remote_prefill_params.is_remote_prefill:
+                is_remote_prefill = True
+
             # It assumes the scheduled_seq_groups is ordered by
             # prefill < decoding.
             if is_first_prefill or not self.scheduler_config.send_delta_data:
@@ -1392,6 +1437,7 @@ class Scheduler:
                     if scheduler_outputs.num_prefill_groups > 0 else None,
                     mm_processor_kwargs=seq_group.mm_processor_kwargs,
                     prompt_adapter_request=seq_group.prompt_adapter_request,
+                    do_remote_prefill=is_remote_prefill,
                 )
             else:
                 # When SPMD mode is enabled, we only send delta data except for
@@ -1490,10 +1536,13 @@ class Scheduler:
 
             self._async_stopped.clear()
 
-    def _allocate_and_set_running(self, seq_group: SequenceGroup) -> None:
+    def _allocate_and_set_running_or_remote_prefill(self, seq_group: SequenceGroup) -> None:
         self.block_manager.allocate(seq_group)
         for seq in seq_group.get_seqs(status=SequenceStatus.WAITING):
-            seq.status = SequenceStatus.RUNNING
+            if seq_group.remote_prefill_params is not None and seq_group.remote_prefill_params.is_remote_prefill:
+                seq.status = SequenceStatus.REMOTE_PREFILLING
+            else:
+                seq.status = SequenceStatus.RUNNING
 
     def _append_slots(self,
                       seq_group: SequenceGroup,
diff --git a/vllm/distributed/device_communicators/nixl.py b/vllm/distributed/device_communicators/nixl.py
new file mode 100644
index 00000000..bc962726
--- /dev/null
+++ b/vllm/distributed/device_communicators/nixl.py
@@ -0,0 +1,249 @@
+import torch
+from typing import List, Tuple
+from vllm.config import VllmConfig
+from vllm.logger import init_logger
+import msgspec
+import time
+import uuid
+from nixl_wrapper import nixl_wrapper as NixlWrapper
+
+logger = init_logger(__name__)
+
+
+def nixl_wrapper_init_patch(self, agent_name, nixl_config):
+    logger.info("Initializing patched NixlWrapper")
+    import nixl_bindings as nixl
+    # Read available backends and device info from nixl_config
+    # For now setting the multithreading to enabled.
+    devices = nixl.nixlAgentConfig(False)
+    init = nixl.nixlUcxInitParams()
+
+    self.name = agent_name
+    self.notifs = {}
+    self.backends = {}
+    self.agent = nixl.nixlAgent(agent_name, devices)
+    self.backends["UCX"] = self.agent.createBackend(init)
+
+    self.nixl_mems = {"DRAM":       nixl.DRAM_SEG,
+                        "VRAM":       nixl.VRAM_SEG,
+                        "cpu":        nixl.DRAM_SEG,
+                        "cuda":       nixl.VRAM_SEG}
+    self.nixl_ops = {"WRITE":       nixl.NIXL_WR_FLUSH,
+                        "READ":        nixl.NIXL_RD_FLUSH,
+                        "WRITE_NOTIF": nixl.NIXL_WR_NOTIF,
+                        "READ_NOTIF":  nixl.NIXL_RD_NOTIF}
+
+    print("Initializied NIXL agent:", agent_name)
+
+NixlWrapper.__init__ = nixl_wrapper_init_patch
+
+
+
+class NixlMetadata(
+        msgspec.Struct,
+        omit_defaults=True,  # type: ignore[call-arg]
+        # required for @cached_property.
+        dict=True):
+    engine_id: str
+    agent_metadata: List[bytes]
+    kv_caches_base_addr: List[List[Tuple[int, int]]] # base address for each rank for each layer for keys and values
+
+
+class TritonNixlConnector:
+    def __init__(self, vllm_config: VllmConfig, engine_id: str, rank: int):
+        self.vllm_config = vllm_config
+        self.nixl_wrapper = NixlWrapper(str(uuid.uuid4()), None)
+
+        self.num_layers = None
+        self.num_blocks = None
+        self.block_len = None
+        self.kv_caches_base_addr = {}
+        self.kv_cache_shape = {}
+
+        self._registered_descs = []
+        self._remote_agents = {}
+        self.engine_id = engine_id
+        self.rank = rank
+        self.notifs = {}
+
+    @property
+    def agent_name(self):
+        return self.nixl_wrapper.name
+
+    def register_kv_caches(self, kv_caches: List[torch.Tensor]):
+        caches_data = []
+        self.num_layers = len(kv_caches)
+        _, _, block_size, num_heads, head_dim = kv_caches[0].shape
+        self.block_len = block_size * num_heads * head_dim * kv_caches[0].element_size()
+        logger.debug("Per layer kv cache size: %s", kv_caches[0].shape)
+
+        kv_caches_base_addr = []
+        for key_cache, value_cache in kv_caches:
+            for cache in [key_cache, value_cache]:
+                base_addr = cache.data_ptr()
+                region_len = cache.numel() * cache.element_size()
+                gpu_id = cache.get_device()
+                assert gpu_id > -1, "Tensor is not on GPU"
+                caches_data.append((base_addr, region_len, gpu_id))
+            kv_caches_base_addr.append((key_cache.data_ptr(), value_cache.data_ptr()))
+        self.kv_caches_base_addr[self.engine_id] = kv_caches_base_addr
+
+        descs = self.nixl_wrapper.get_descs(("VRAM", caches_data))
+        self.nixl_wrapper.register_memory(descs)
+        self._registered_descs.append(descs)
+
+    def get_agent_metadata(self):
+        return self.nixl_wrapper.get_agent_metadata()
+    
+    def shutdown(self):
+        for descs_list in self._registered_descs:
+            self.nixl_wrapper.deregister_memory(descs_list)
+        for agent_name in self._remote_agents.values():
+            self.nixl_wrapper.remove_remote_agent(agent_name)
+
+    def add_remote_agent(self, engine_id, agent_metadata):
+        agent_name = self.nixl_wrapper.add_remote_agent(agent_metadata)
+        self._remote_agents[engine_id] = agent_name
+        return agent_name
+    
+    def get_descs_ids(self, layer_ids, block_ids):
+        if layer_ids == "all":
+            layer_ids = list(range(self.num_layers))
+        if block_ids == "all":
+            block_ids = list(range(self.num_blocks))
+        descs_ids = []
+        for layer_id in layer_ids:
+            for block_id in block_ids:
+                assert block_id < self.num_blocks, f"Block id {block_id} is greater than the number of blocks {self.num_blocks}"
+                descs_ids.append(2 * (self.num_blocks * layer_id + block_id))
+                descs_ids.append(2 * (self.num_blocks * layer_id + block_id) + 1)
+        return descs_ids
+
+    def _get_range_descs(self, engine_id, ranges, layer_ids):
+        if layer_ids == "all":
+            layer_ids = list(range(self.num_layers))
+        blocks_data = []
+        for layer_id in layer_ids:
+            for range_start, range_end in ranges:
+                key_base_addr, value_base_addr = self.kv_caches_base_addr[engine_id][layer_id]
+                start_offset = range_start * self.block_len
+                blocks_len = (range_end - range_start + 1) * self.block_len
+                blocks_data.append((key_base_addr + start_offset, blocks_len, self.rank))
+                blocks_data.append((value_base_addr + start_offset, blocks_len, self.rank))
+        return self.nixl_wrapper.get_descs(("VRAM", blocks_data))
+    
+    def _get_ranges(self, block_ids):
+        # This function should return a list of ranges of block ids that are contiguous
+        # For example, if block_ids is [0, 1, 2, 4, 5, 6], the function should return [[0, 2], [4, 6]]
+        # The ranges are sorted by the starting block id
+        # The function should also make sure that the block ids are contiguous
+        # If the block ids are not contiguous, the function should raise an error
+        sorted_block_ids = sorted(block_ids)
+        ranges = []
+        for i in range(len(sorted_block_ids)):
+            if i == 0 or sorted_block_ids[i] != sorted_block_ids[i-1] + 1:
+                ranges.append([sorted_block_ids[i]])
+            else:
+                ranges[-1].append(sorted_block_ids[i])
+        return ranges
+
+    def _get_same_length_ranges(self, src_ranges, dst_ranges):
+        # This function should return a list of ranges for both src and dst so that corresponding ranges are the same length
+        # For example, if src_ranges is [[0, 2] [4, 8]] and dst_ranges is [[1, 3], [5, 7], [9, 10]]
+        # The function should return ([[0, 2], [4, 6], [7, 8]], [[1, 3], [5, 7], [9, 10]])
+        src_overlapping_ranges, dst_overlapping_ranges = [], []
+        
+        src_idx, dst_idx = 0, 0
+        while src_idx < len(src_ranges) and dst_idx < len(dst_ranges):
+            src_range = src_ranges[src_idx]
+            dst_range = dst_ranges[dst_idx]
+            
+            # Calculate the length of each range
+            src_len = src_range[-1] - src_range[0] + 1
+            dst_len = dst_range[-1] - dst_range[0] + 1
+            
+            # If ranges have the same length, add them directly
+            if src_len == dst_len:
+                src_overlapping_ranges.append([src_range[0], src_range[-1]])
+                dst_overlapping_ranges.append([dst_range[0], dst_range[-1]])
+                src_idx += 1
+                dst_idx += 1
+            # If source range is longer, split it
+            elif src_len > dst_len:
+                src_overlapping_ranges.append([src_range[0], src_range[0] + dst_len - 1])
+                dst_overlapping_ranges.append([dst_range[0], dst_range[-1]])
+                # Update source range for next iteration
+                src_ranges[src_idx] = [src_range[0] + dst_len, src_range[-1]]
+                dst_idx += 1
+            # If destination range is longer, split it
+            else:  # src_len < dst_len
+                src_overlapping_ranges.append([src_range[0], src_range[-1]])
+                dst_overlapping_ranges.append([dst_range[0], dst_range[0] + src_len - 1])
+                # Update destination range for next iteration
+                dst_ranges[dst_idx] = [dst_range[0] + src_len, dst_range[-1]]
+                src_idx += 1
+        
+        return src_overlapping_ranges, dst_overlapping_ranges
+                
+
+    
+    def transfer_mem(self, src_block_ids, dst_block_ids, dst_engine_id, notify_msg):
+
+        start_time = time.perf_counter()
+        logger.debug("Transferring memory from %s to %s with notify message %s", self.agent_name, dst_engine_id, notify_msg)
+
+        # hongkuanz: we send isl[:-1] tokens to the prefill where the kv for the last
+        # isl[-1] token is calculated in the first iteration in decode.
+        # If isl equals to a multiple of tokens_per_block + 1, prefill engine will have \
+        # one less block due to the missing last token.
+        dst_block_ids = dst_block_ids[:len(src_block_ids)]
+
+        src_ranges = self._get_ranges(src_block_ids)
+        dst_ranges = self._get_ranges(dst_block_ids)
+        src_overlapping_ranges, dst_overlapping_ranges = self._get_same_length_ranges(src_ranges, dst_ranges)
+
+        logger.debug("Got %s overlapping ranges for %s blocks", len(src_overlapping_ranges), len(src_block_ids))
+
+        logger.debug("Time to get ranges: %s ms", time.perf_counter() - start_time)
+
+        src_descs = self._get_range_descs(self.engine_id, src_overlapping_ranges, "all")
+        dst_descs = self._get_range_descs(dst_engine_id, dst_overlapping_ranges, "all")
+
+        logger.debug("Time to get descs: %s ms", (time.perf_counter() - start_time) * 1000)
+
+        handle = self.nixl_wrapper.initialize_xfer(src_descs, dst_descs, self._remote_agents[dst_engine_id], notify_msg, "WRITE")
+        logger.debug("Time to initialize xfer: %s ms", (time.perf_counter() - start_time) * 1000)
+        logger.debug("Transfer handle: %s", handle)
+        status = self.nixl_wrapper.transfer(handle)
+        logger.debug("Time to transfer: %s ms", (time.perf_counter() - start_time) * 1000)
+        logger.debug("Transfer status: %s", status)
+        # TODO ptarasiewicz: remove blocking transfer mem
+        # add scheduler check for transfer done
+        while True:
+            xfer_state = self.nixl_wrapper.check_xfer_state(handle)
+            if xfer_state == "ERR":
+                raise RuntimeError("Transfer failed")
+            elif xfer_state == "DONE":
+                logger.debug("Transfer done")
+                break
+            elif xfer_state == "PROC":
+                time.sleep(0.01)
+            else:
+                raise RuntimeError("Unknown transfer state")
+        logger.debug("Time to wait for transfer: %s ms", (time.perf_counter() - start_time) * 1000)
+        self.nixl_wrapper.abort_xfer(handle)
+        logger.debug("Time to abort xfer: %s ms", (time.perf_counter() - start_time) * 1000)
+        logger.debug("Transfer time: %s ms", (time.perf_counter() - start_time) * 1000)
+
+    def deserialize_descs(self, serialized_descs):
+        return self.nixl_wrapper.deserialize_descs(serialized_descs)
+    
+    def get_notifs(self):
+        self.notifs = self.nixl_wrapper.agent.getNotifs(self.notifs)
+        return self.notifs
+    
+    def get_new_notifs(self):
+        return self.nixl_wrapper.agent.getNotifs({})
+    
+    def add_remote_kv_caches_base_addr(self, engine_id, kv_caches_base_addr):
+        self.kv_caches_base_addr[engine_id] = kv_caches_base_addr
diff --git a/vllm/distributed/kv_transfer/kv_connector/factory.py b/vllm/distributed/kv_transfer/kv_connector/factory.py
index fe480533..61a357d0 100644
--- a/vllm/distributed/kv_transfer/kv_connector/factory.py
+++ b/vllm/distributed/kv_transfer/kv_connector/factory.py
@@ -27,13 +27,13 @@ class KVConnectorFactory:
 
     @classmethod
     def create_connector(cls, rank: int, local_rank: int,
-                         config: "VllmConfig") -> KVConnectorBase:
+                         config: "VllmConfig", world_group) -> KVConnectorBase:
         connector_name = config.kv_transfer_config.kv_connector
         if connector_name not in cls._registry:
             raise ValueError(f"Unsupported connector type: {connector_name}")
 
         connector_cls = cls._registry[connector_name]()
-        return connector_cls(rank, local_rank, config)
+        return connector_cls(rank, local_rank, config, world_group)
 
 
 # Register various connectors here.
@@ -48,3 +48,8 @@ KVConnectorFactory.register_connector(
     "MooncakeConnector",
     "vllm.distributed.kv_transfer.kv_connector.simple_connector",
     "SimpleConnector")
+
+KVConnectorFactory.register_connector(
+    "TritonNcclConnector",
+    "vllm.distributed.kv_transfer.kv_connector.triton_connector",
+    "TritonConnector")
\ No newline at end of file
diff --git a/vllm/distributed/kv_transfer/kv_connector/simple_connector.py b/vllm/distributed/kv_transfer/kv_connector/simple_connector.py
index 2033e976..e33919c1 100644
--- a/vllm/distributed/kv_transfer/kv_connector/simple_connector.py
+++ b/vllm/distributed/kv_transfer/kv_connector/simple_connector.py
@@ -8,13 +8,15 @@ MooncakePipe.
 
 But the logic can be extended to support other pipe and lookup buffer.
 """
+import re
 from typing import TYPE_CHECKING, List, Optional, Tuple, Union
 
 import torch
 
 from vllm import _custom_ops as ops
-from vllm.config import VllmConfig
+from vllm.config import VllmConfig, KVTransferConfig
 from vllm.distributed.kv_transfer.kv_connector.base import KVConnectorBase
+from vllm.distributed.utils import StatelessProcessGroup
 from vllm.distributed.kv_transfer.kv_lookup_buffer.simple_buffer import (
     SimpleBuffer)
 from vllm.logger import init_logger
@@ -33,6 +35,7 @@ class SimpleConnector(KVConnectorBase):
         rank: int,
         local_rank: int,
         config: VllmConfig,
+        world_group,
     ):
 
         self.config = config.kv_transfer_config
@@ -71,20 +74,31 @@ class SimpleConnector(KVConnectorBase):
         self.producer_signal_pipe: Union[PyNcclPipe, MooncakePipe]
         self.consumer_signal_pipe: Union[PyNcclPipe, MooncakePipe]
 
+        self._broadcast_and_enhance_kv_config(rank, config, world_group)
+
+        self.kv_group_rank = self._get_kv_group_rank(self.config.kv_rank, rank, self.config)
+        self.tp_size = config.parallel_config.tensor_parallel_size
+
         # 2 pipes for every rank in the world
-        port_offset_base = 2 * rank
+        if self.config.is_kv_producer:
+            port_offset_base = 2 * rank + 1
+        else:
+            port_offset_base = 2 * (rank // self.config.tensor_parallel_multiplier) + 1
 
+        self.local_kv_rank = rank % self.config.tensor_parallel_multiplier
         # In disaggregated prefill, the prefill vLLM only uses send pipe
         # and the decode vLLM only uses recv pipe
         if self.config.is_kv_producer:
 
             if self.config.kv_connector == "PyNcclConnector":
                 self.producer_data_pipe = PyNcclPipe(
+                    kv_group_rank=self.kv_group_rank,
                     local_rank=local_rank,
                     config=self.config,
                     port_offset=port_offset_base,
                 )
                 self.producer_signal_pipe = PyNcclPipe(
+                    kv_group_rank=self.kv_group_rank,
                     local_rank=local_rank,
                     config=self.config,
                     port_offset=port_offset_base + 1,
@@ -108,11 +122,13 @@ class SimpleConnector(KVConnectorBase):
             # its recv pipe to the send pipe of KV producder
             if self.config.kv_connector == "PyNcclConnector":
                 self.consumer_data_pipe = PyNcclPipe(
+                    kv_group_rank=self.kv_group_rank,
                     local_rank=local_rank,
                     config=self.config,
                     port_offset=port_offset_base,
                 )
                 self.consumer_signal_pipe = PyNcclPipe(
+                    kv_group_rank=self.kv_group_rank,
                     local_rank=local_rank,
                     config=self.config,
                     port_offset=port_offset_base + 1,
@@ -131,21 +147,25 @@ class SimpleConnector(KVConnectorBase):
                 self.config.kv_buffer_size,
             )
 
-    def select(self, input_tokens: Optional[torch.Tensor],
+    def select(self, source_rank: int, input_tokens: Optional[torch.Tensor],
                roi: Optional[torch.Tensor]) -> List[Optional[torch.Tensor]]:
 
+        logger.info("Selecting KV caches and hidden states for source rank %d", source_rank)
+
         assert self.consumer_buffer is not None, "Please initialize the "\
             "consumer buffer before calling select."
-        return self.consumer_buffer.drop_select(input_tokens, roi)
+        return self.consumer_buffer.drop_select(source_rank, self.local_kv_rank, input_tokens, roi)
 
-    def insert(self, input_tokens: torch.Tensor, roi: torch.Tensor,
+    def insert(self, kv_group_rank: int, target_rank: int, input_tokens: torch.Tensor, roi: torch.Tensor,
                key: torch.Tensor, value: torch.Tensor,
                hidden: torch.Tensor) -> None:
 
+        logger.info("Inserting KV caches and hidden states for kv_group_rank %d, target rank %d", kv_group_rank, target_rank)
+
         assert self.producer_buffer is not None, "Please initialize the "\
             "producer buffer before calling insert."
 
-        self.producer_buffer.insert(input_tokens, roi, key, value, hidden)
+        self.producer_buffer.insert(kv_group_rank, target_rank, input_tokens, roi, key, value, hidden)
 
     def send_kv_caches_and_hidden_states(
         self,
@@ -161,12 +181,20 @@ class SimpleConnector(KVConnectorBase):
         slot_mapping_flat = model_input.attn_metadata.slot_mapping.flatten()
         start_layer = model_executable.model.start_layer
         end_layer = model_executable.model.end_layer
+        request_ids = list(model_input.request_ids_to_seq_ids.keys())
 
         model_config = model_executable.model.config
-        num_heads = int(model_config.num_key_value_heads / self.tp_size)
-        hidden_size = model_config.hidden_size
-        num_attention_heads = model_config.num_attention_heads
-        head_size = int(hidden_size / num_attention_heads)
+        is_deepseek = "deepseek" in model_config.architectures[0].lower()
+        if not is_deepseek:
+            num_heads = int(model_config.num_key_value_heads / self.tp_size)
+            hidden_size = model_config.hidden_size
+            num_attention_heads = model_config.num_attention_heads
+            head_size = int(hidden_size / num_attention_heads)
+        else:
+            num_heads = int(model_config.num_key_value_heads / self.tp_size)
+            hidden_size = model_config.hidden_size
+            num_attention_heads = model_config.num_attention_heads
+            head_size = int(4.5 * hidden_size / num_attention_heads)
 
         # query_lens contains new KV caches that are added to vLLM.
         # so we will send them to decode instance
@@ -175,27 +203,40 @@ class SimpleConnector(KVConnectorBase):
             start_pos = sum(seq_lens[:idx])
             end_pos = start_pos + slen
             current_tokens = input_tokens_tensor[start_pos:end_pos]
+            current_request_id = request_ids[idx]
+            _, decode_kv_rank = self.parse_request_id(current_request_id)
+            starting_kv_group_rank = self._get_kv_group_rank(decode_kv_rank, 0, self.config)
+
+            for target_rank in range(self.config.tensor_parallel_multiplier):
 
-            keys, values = [], []
+                keys, values = [], []
 
-            for layer_id in range(start_layer, end_layer):
-                kv_cache = kv_caches[layer_id - start_layer]
+                for layer_id in range(start_layer, end_layer):
+                    kv_cache = kv_caches[layer_id - start_layer]
 
-                key_cache = kv_cache[0].reshape(-1, num_heads, head_size)
-                value_cache = kv_cache[1].reshape(-1, num_heads, head_size)
+                    current_slot_mapping = slot_mapping_flat[start_pos:end_pos]
 
-                current_slot_mapping = slot_mapping_flat[start_pos:end_pos]
+                    num_heads_per_rank = num_heads // self.config.tensor_parallel_multiplier
+                    head_start = target_rank * num_heads_per_rank
+                    head_end = head_start + num_heads_per_rank
 
-                keys.append(key_cache[current_slot_mapping].unsqueeze(0))
-                values.append(value_cache[current_slot_mapping].unsqueeze(0))
+                    if not is_deepseek:
+                        key_cache = kv_cache[0].reshape(-1, num_heads, head_size)
+                        value_cache = kv_cache[1].reshape(-1, num_heads, head_size)
+                        keys.append(key_cache[current_slot_mapping, head_start:head_end].unsqueeze(0))
+                        values.append(value_cache[current_slot_mapping, head_start:head_end].unsqueeze(0))
+                    else:
+                        key_cache = kv_cache
+                        keys.append(key_cache[current_slot_mapping].unsqueeze(0))
+                        values.append(torch.empty(0))
 
-            keys = torch.cat(keys, dim=0)
-            values = torch.cat(values, dim=0)
+                keys = torch.cat(keys, dim=0)
+                values = torch.cat(values, dim=0)
 
-            self.insert(current_tokens,
-                        torch.ones_like(current_tokens,
-                                        dtype=bool), keys, values,
-                        hidden_or_intermediate_states[start_pos:end_pos])
+                self.insert(starting_kv_group_rank, target_rank, current_tokens,
+                            torch.ones_like(current_tokens,
+                                            dtype=bool), keys, values,
+                            hidden_or_intermediate_states[start_pos:end_pos])
 
         logger.debug("[rank%d]: KV send DONE.", torch.distributed.get_rank())
 
@@ -215,6 +256,7 @@ class SimpleConnector(KVConnectorBase):
         input_tokens_tensor = model_input.input_tokens
         seq_lens = model_input.attn_metadata.seq_lens
         slot_mapping = model_input.attn_metadata.slot_mapping.flatten()
+        request_ids = list(model_input.request_ids_to_seq_ids.keys())
 
         hidden_or_intermediate_states_for_one_req = []
 
@@ -222,6 +264,9 @@ class SimpleConnector(KVConnectorBase):
         num_computed_tokens_list = []
         start_pos_list = []
 
+        model_config = model_executable.model.config
+        is_deepseek = "deepseek" in model_config.architectures[0].lower()
+
         # enumerate different requests
         # FIXME(Kuntai): This impl assumes that all requests are prefill.
         for idx, slen in enumerate(seq_lens):
@@ -229,13 +274,15 @@ class SimpleConnector(KVConnectorBase):
             start_pos = sum(seq_lens[:idx])
             end_pos = start_pos + slen
             current_tokens = input_tokens_tensor[start_pos:end_pos]
+            current_request_id = request_ids[idx]
+            prefill_rank, _ = self.parse_request_id(current_request_id)
             num_tokens = slen
 
             # collecting data for rebuilding the input
             input_tokens_list.append(current_tokens)
             start_pos_list.append(start_pos)
 
-            ret = self.select(current_tokens,
+            ret = self.select(prefill_rank, current_tokens,
                               torch.ones_like(current_tokens, dtype=bool))
             if ret[0] is None:
                 # didn't find any match.
@@ -267,19 +314,25 @@ class SimpleConnector(KVConnectorBase):
                 kv_cache = kv_caches[i - model_executable.model.start_layer]
                 layer = model_executable.model.layers[i]
 
-                key_cache, value_cache = kv_cache[0], kv_cache[1]
-                ops.reshape_and_cache_flash(
-                    keys[i - model_executable.model.start_layer].to(
-                        key_cache.device),
-                    values[i - model_executable.model.start_layer].to(
-                        value_cache.device),
-                    key_cache,
-                    value_cache,
-                    slot_mapping[start_pos:end_pos],
-                    layer.self_attn.attn.kv_cache_dtype,
-                    layer.self_attn.attn._k_scale,
-                    layer.self_attn.attn._v_scale,
-                )
+                if not is_deepseek:
+                    key_cache, value_cache = kv_cache[0], kv_cache[1]
+                    ops.reshape_and_cache_flash(
+                        keys[i - model_executable.model.start_layer].to(
+                            key_cache.device),
+                        values[i - model_executable.model.start_layer].to(
+                            value_cache.device),
+                        key_cache,
+                        value_cache,
+                        slot_mapping[start_pos:end_pos],
+                        layer.self_attn.attn.kv_cache_dtype,
+                        layer.self_attn.attn._k_scale,
+                        layer.self_attn.attn._v_scale,
+                    )
+                else:
+                    key_cache = kv_cache
+                    copy_from =keys[i - model_executable.model.start_layer].to(
+                            key_cache.device)
+                    kv_cache[slot_mapping[start_pos:end_pos]] = copy_from
 
             hidden_or_intermediate_states_for_one_req.append(hidden)
 
@@ -312,3 +365,77 @@ class SimpleConnector(KVConnectorBase):
             # MooncakePipe reuses data_pipe for signal_pipe, so we only have to
             # close the data_pipe.
             pass
+
+    @staticmethod
+    def parse_request_id(request_id):
+        # Regular expression to match the ranks
+        pattern = r"___prefill_kv_rank_(\d+)___decode_kv_rank_(\d+)"
+        
+        # Use re.search to find the pattern in the request_id
+        match = re.search(pattern, request_id)
+        
+        if match:
+            # Extract the ranks
+            prefill_rank = int(match.group(1))
+            decode_rank = int(match.group(2))
+            
+            return prefill_rank, decode_rank
+        else:
+            return None, None
+
+    
+
+    def _get_kv_group_rank(self, kv_rank: int, rank: int, config: KVTransferConfig) -> int:
+        if kv_rank < config.kv_producers_parallel_size:
+            return kv_rank
+        
+        kv_consumer_rank = kv_rank - config.kv_producers_parallel_size
+        return config.kv_producers_parallel_size + kv_consumer_rank * config.tensor_parallel_multiplier + rank % config.tensor_parallel_multiplier
+
+    def _broadcast_and_enhance_kv_config(self, rank: int, config: VllmConfig, world_group):
+        if rank == 0:
+            if self.config.kv_connector == "PyNcclConnector":
+                config_group = StatelessProcessGroup.create(
+                    host=self.config.kv_ip,
+                    port=self.config.kv_port,
+                    rank=self.config.kv_rank,
+                    world_size=self.config.kv_parallel_size,
+                )
+                parallel_configs = config_group.all_gather_obj({
+                    "kv_role": self.config.kv_role,
+                    "tensor_parallel_size": config.parallel_config.tensor_parallel_size,
+                    "pipeline_parallel_size": config.parallel_config.pipeline_parallel_size,
+                })
+                logger.debug("parallel_configs: %s", parallel_configs)
+                kv_config_enhanced = {
+                    "kv_producers_tensor_parallel_size": None,
+                    "kv_consumers_tensor_parallel_size": None,
+                    "kv_producers_pipeline_parallel_size": None,
+                    "kv_consumers_pipeline_parallel_size": None,
+                    "kv_producers_parallel_size": 0,
+                }
+                for parallel_config in parallel_configs:
+                    kv_role = parallel_config["kv_role"]
+                    assert parallel_config["pipeline_parallel_size"] == 1, f"Only pipeline parallel size 1 is supported for kv transfer instances"
+                    
+                    if kv_role == "kv_producer":
+                        kv_config_enhanced["kv_producers_parallel_size"] += 1
+                    if kv_config_enhanced[f"{kv_role}s_tensor_parallel_size"] is None:
+                        kv_config_enhanced[f"{kv_role}s_tensor_parallel_size"] = parallel_config["tensor_parallel_size"]
+                        kv_config_enhanced[f"{kv_role}s_pipeline_parallel_size"] = parallel_config["pipeline_parallel_size"]
+                    else:
+                        assert kv_config_enhanced[f"{kv_role}s_tensor_parallel_size"] == parallel_config["tensor_parallel_size"], f"All kv {kv_role}s should have the same tensor parallel size"
+                        assert kv_config_enhanced[f"{kv_role}s_pipeline_parallel_size"] == parallel_config["pipeline_parallel_size"], f"All kv {kv_role}s should have the same pipeline parallel size"
+                world_group.broadcast_object(kv_config_enhanced)
+
+            else:
+                raise NotImplementedError("MooncakeConnector is not supported in Triton Distributed vllm patch")
+        else:
+            kv_config_enhanced = world_group.broadcast_object()
+        logger.info("kv_config_enhanced: %s", kv_config_enhanced)
+
+        self.config.kv_producers_tensor_parallel_size = kv_config_enhanced["kv_producers_tensor_parallel_size"]
+        self.config.kv_consumers_tensor_parallel_size = kv_config_enhanced["kv_consumers_tensor_parallel_size"]
+        self.config.kv_producers_pipeline_parallel_size = kv_config_enhanced["kv_producers_pipeline_parallel_size"]
+        self.config.kv_consumers_pipeline_parallel_size = kv_config_enhanced["kv_consumers_pipeline_parallel_size"]
+        self.config.kv_producers_parallel_size = kv_config_enhanced["kv_producers_parallel_size"]
\ No newline at end of file
diff --git a/vllm/distributed/kv_transfer/kv_connector/triton_connector.py b/vllm/distributed/kv_transfer/kv_connector/triton_connector.py
new file mode 100644
index 00000000..cb3b3660
--- /dev/null
+++ b/vllm/distributed/kv_transfer/kv_connector/triton_connector.py
@@ -0,0 +1,350 @@
+# SPDX-License-Identifier: Apache-2.0
+"""
+Simple KV Cache Connector for Distributed Machine Learning Inference
+
+The SimpleConnector transfers KV caches between prefill vLLM worker (KV cache 
+producer) and decode vLLM worker (KV cache consumer) using PyNcclPipe or
+MooncakePipe.
+
+But the logic can be extended to support other pipe and lookup buffer.
+"""
+import re
+from typing import TYPE_CHECKING, List, Optional, Tuple, Union
+
+import torch
+
+from vllm import _custom_ops as ops
+from vllm.config import VllmConfig, KVTransferConfig
+from vllm.distributed.kv_transfer.kv_connector.base import KVConnectorBase
+from vllm.distributed.utils import StatelessProcessGroup
+from vllm.distributed.kv_transfer.kv_lookup_buffer.simple_buffer import (
+    SimpleBuffer)
+from vllm.logger import init_logger
+from vllm.sequence import IntermediateTensors
+
+if TYPE_CHECKING:
+    from vllm.worker.model_runner import ModelInputForGPUWithSamplingMetadata
+
+logger = init_logger(__name__)
+
+
+class TritonConnector(KVConnectorBase):
+
+    def __init__(
+        self,
+        rank: int,
+        local_rank: int,
+        config: VllmConfig,
+        world_group,
+    ):
+
+        self.config = config.kv_transfer_config
+        self.tp_size = config.parallel_config.tensor_parallel_size
+        self.rank = rank
+
+        if self.config.kv_connector != "TritonNcclConnector":
+            raise NotImplementedError("Only TritonNcclConnector is supported by the TritonConnector class")
+
+        from vllm.distributed.kv_transfer.kv_pipe.pynccl_pipe import (
+            PyNcclPipe)
+        from vllm.distributed.kv_transfer.kv_pipe.triton_nccl_pipe import (
+            TritonNcclDataPlane)
+        
+        logger.info(
+            "Initializing TritonNcclConnector under kv_transfer_config %s",
+            self.config)
+
+        self.lookup_buffer_size = self.config.kv_buffer_size
+
+        self.producer_data_pipe: PyNcclPipe
+        self.consumer_data_pipe: PyNcclPipe
+        self.producer_signal_pipe: PyNcclPipe
+        self.consumer_signal_pipe: PyNcclPipe
+
+        self._broadcast_and_enhance_kv_config(rank, config, world_group)
+
+        self.kv_group_rank = self._get_kv_group_rank(self.config.kv_rank, rank, self.config)
+        self.tp_size = config.parallel_config.tensor_parallel_size
+
+        # 2 pipes for every rank in the world
+        if self.config.is_kv_producer:
+            port_offset_base = rank + 1
+        else:
+            port_offset_base = rank // self.config.tensor_parallel_multiplier + 1
+
+
+        self.local_kv_rank = rank % self.config.tensor_parallel_multiplier
+        self.global_kv_rank = self._get_global_kv_rank(self.config.kv_rank, rank, self.config)
+
+        self.data_pipe = PyNcclPipe(
+            kv_group_rank=self.kv_group_rank,
+            local_rank=local_rank,
+            config=self.config,
+            port_offset=port_offset_base,
+        )
+
+        self.data_plane = TritonNcclDataPlane(
+            data_pipe=self.data_pipe,
+            port=self._get_data_plane_port(self.global_kv_rank),
+        )
+
+    def send_kv_caches_and_hidden_states(
+        self,
+        model_executable: torch.nn.Module,
+        model_input: "ModelInputForGPUWithSamplingMetadata",
+        kv_caches: List[torch.Tensor],
+        hidden_or_intermediate_states: Union[torch.Tensor,
+                                             IntermediateTensors],
+    ) -> None:
+
+        input_tokens_tensor = model_input.input_tokens
+        seq_lens = model_input.attn_metadata.seq_lens
+        slot_mapping_flat = model_input.attn_metadata.slot_mapping.flatten()
+        start_layer = model_executable.model.start_layer
+        end_layer = model_executable.model.end_layer
+        request_ids = list(model_input.request_ids_to_seq_ids.keys())
+
+        model_config = model_executable.model.config
+        is_deepseek = "deepseek" in model_config.architectures[0].lower()
+        if not is_deepseek:
+            num_heads = int(model_config.num_key_value_heads / self.tp_size)
+            hidden_size = model_config.hidden_size
+            num_attention_heads = model_config.num_attention_heads
+            head_size = int(hidden_size / num_attention_heads)
+        else:
+            num_heads = int(model_config.num_key_value_heads / self.tp_size)
+            hidden_size = model_config.hidden_size
+            num_attention_heads = model_config.num_attention_heads
+            head_size = int(4.5 * hidden_size / num_attention_heads)
+
+        # query_lens contains new KV caches that are added to vLLM.
+        # so we will send them to decode instance
+        # FIXME(Kuntai): This assume that all requests are prefill.
+        for idx, slen in enumerate(seq_lens):
+            start_pos = sum(seq_lens[:idx])
+            end_pos = start_pos + slen
+            current_tokens = input_tokens_tensor[start_pos:end_pos]
+            current_request_id = request_ids[idx]
+            decode_hostname, decode_kv_rank = self.parse_request_id(current_request_id)
+            decode_first_global_rank = self._get_global_kv_rank(decode_kv_rank, self.rank * self.config.tensor_parallel_multiplier, self.config)
+
+            for target_rank in range(self.config.tensor_parallel_multiplier):
+
+                keys, values = [], []
+
+                for layer_id in range(start_layer, end_layer):
+                    kv_cache = kv_caches[layer_id - start_layer]
+
+                    current_slot_mapping = slot_mapping_flat[start_pos:end_pos]
+
+                    num_heads_per_rank = num_heads // self.config.tensor_parallel_multiplier
+                    head_start = target_rank * num_heads_per_rank
+                    head_end = head_start + num_heads_per_rank
+
+                    if not is_deepseek:
+                        key_cache = kv_cache[0].reshape(-1, num_heads, head_size)
+                        value_cache = kv_cache[1].reshape(-1, num_heads, head_size)
+                        keys.append(key_cache[current_slot_mapping, head_start:head_end].unsqueeze(0))
+                        values.append(value_cache[current_slot_mapping, head_start:head_end].unsqueeze(0))
+                    else:
+                        key_cache = kv_cache
+                        keys.append(key_cache[current_slot_mapping].unsqueeze(0))
+                        values.append(torch.empty(0))
+
+                keys = torch.cat(keys, dim=0)
+                values = torch.cat(values, dim=0)
+
+                decode_global_rank = decode_first_global_rank + target_rank
+                decode_port = self._get_data_plane_port(decode_global_rank)
+                partial_hidden_or_intermediate_states = hidden_or_intermediate_states[start_pos:end_pos]
+                self._send(decode_hostname, decode_port, current_request_id, keys, values,
+                            partial_hidden_or_intermediate_states)
+
+        logger.debug("[rank%d]: KV send DONE.", torch.distributed.get_rank())
+
+    def recv_kv_caches_and_hidden_states(
+        self, model_executable: torch.nn.Module,
+        model_input: "ModelInputForGPUWithSamplingMetadata",
+        kv_caches: List[torch.Tensor]
+    ) -> Tuple[Union[torch.Tensor, IntermediateTensors], bool,
+               "ModelInputForGPUWithSamplingMetadata"]:
+
+        # When bypass_model_exec is set to False, it means that at least for one
+        # request its corresponding KV cache or hidden state is missing.
+        # In this case we need to do prefilling to recompute missing KV cache
+        # and hidden states.
+        bypass_model_exec = True
+
+        input_tokens_tensor = model_input.input_tokens
+        seq_lens = model_input.attn_metadata.seq_lens
+        slot_mapping = model_input.attn_metadata.slot_mapping.flatten()
+        request_ids = list(model_input.request_ids_to_seq_ids.keys())
+
+        hidden_or_intermediate_states_for_one_req = []
+
+        input_tokens_list = []
+        start_pos_list = []
+
+        model_config = model_executable.model.config
+        is_deepseek = "deepseek" in model_config.architectures[0].lower()
+
+        # enumerate different requests
+        # FIXME(Kuntai): This impl assumes that all requests are prefill.
+        for idx, slen in enumerate(seq_lens):
+
+            start_pos = sum(seq_lens[:idx])
+            end_pos = start_pos + slen
+            current_tokens = input_tokens_tensor[start_pos:end_pos]
+            current_request_id = request_ids[idx]
+            num_tokens = slen
+
+            # collecting data for rebuilding the input
+            input_tokens_list.append(current_tokens)
+            start_pos_list.append(start_pos)
+
+            ret = self._recv(current_request_id)
+            keys: torch.Tensor = ret[0]
+            values: torch.Tensor = ret[1]
+            hidden: torch.Tensor = ret[2]
+
+            # put received KV caches into paged memory
+            for i in range(model_executable.model.start_layer,
+                           model_executable.model.end_layer):
+
+                kv_cache = kv_caches[i - model_executable.model.start_layer]
+                layer = model_executable.model.layers[i]
+
+                if not is_deepseek:
+                    key_cache, value_cache = kv_cache[0], kv_cache[1]
+                    ops.reshape_and_cache_flash(
+                        keys[i - model_executable.model.start_layer].to(
+                            key_cache.device),
+                        values[i - model_executable.model.start_layer].to(
+                            value_cache.device),
+                        key_cache,
+                        value_cache,
+                        slot_mapping[start_pos:end_pos],
+                        layer.self_attn.attn.kv_cache_dtype,
+                        layer.self_attn.attn._k_scale,
+                        layer.self_attn.attn._v_scale,
+                    )
+                else:
+                    key_cache = kv_cache
+                    copy_from =keys[i - model_executable.model.start_layer].to(
+                            key_cache.device)
+                    kv_cache[slot_mapping[start_pos:end_pos]] = copy_from
+
+            hidden_or_intermediate_states_for_one_req.append(hidden)
+
+        if not bypass_model_exec:
+            # Some of the KV cache is not retrieved
+            # Here we will fall back to normal model forwarding
+            # But optionally you can adjust model_input so that you only do
+            # prefilling on those tokens that are missing KV caches.
+            logger.debug(
+                "[rank%d]: Failed to receive all KVs and hidden "
+                "states, redo model forwarding.", torch.distributed.get_rank())
+            hidden_or_intermediate_states = None
+
+        else:
+            logger.debug(
+                "[rank%d]: Successfully received all KVs and hidden "
+                "states, skip model forwarding.", torch.distributed.get_rank())
+            hidden_or_intermediate_states = torch.cat(
+                hidden_or_intermediate_states_for_one_req, dim=0)
+
+        return hidden_or_intermediate_states, bypass_model_exec, model_input
+
+    def close(self):
+        self.data_pipe.close()
+        # self.data_plane.close()
+
+    @staticmethod
+    def parse_request_id(request_id: str) -> Tuple[str, int]:
+        # Regular expression to match the string hostname and integer decode_kv_rank
+        pattern = r"___decode_hostname_(.*)___decode_kv_rank_(\d+)"
+        
+        # Use re.search to find the pattern in the request_id
+        match = re.search(pattern, request_id)
+        if match:
+            # Extract the ranks
+            decode_hostname = match.group(1)
+            decode_rank = int(match.group(2))
+            
+            return decode_hostname, decode_rank
+        raise ValueError(f"Request id {request_id} does not contain hostname and decode_kv_rank")
+
+    def _send(self, hostname: str, port: int, request_id: str, keys: torch.Tensor, values: torch.Tensor, hidden: torch.Tensor):
+        remote_address = f"{hostname}:{port}"
+        self.data_plane.send_tensor(keys, f"{request_id}_keys", remote_address)
+        self.data_plane.send_tensor(values, f"{request_id}_values", remote_address)
+        self.data_plane.send_tensor(hidden, f"{request_id}_hidden", remote_address)
+
+    def _recv(self, request_id: str) -> Tuple[torch.Tensor, torch.Tensor, torch.Tensor]:
+        keys = self.data_plane.recv_tensor(f"{request_id}_keys")
+        values = self.data_plane.recv_tensor(f"{request_id}_values")
+        hidden = self.data_plane.recv_tensor(f"{request_id}_hidden")
+        return keys, values, hidden
+
+    def _get_kv_group_rank(self, kv_rank: int, rank: int, config: KVTransferConfig) -> int:
+        if kv_rank < config.kv_producers_parallel_size:
+            return kv_rank
+        
+        kv_consumer_rank = kv_rank - config.kv_producers_parallel_size
+        return config.kv_producers_parallel_size + kv_consumer_rank * config.tensor_parallel_multiplier + rank % config.tensor_parallel_multiplier
+    
+
+    def _get_global_kv_rank(self, kv_rank: int, rank: int, config: KVTransferConfig) -> int:
+        if kv_rank <= config.kv_producers_parallel_size:
+            return kv_rank * config.kv_producers_tensor_parallel_size + rank
+        
+        kv_consumer_rank = kv_rank - config.kv_producers_parallel_size
+        return config.kv_producers_parallel_size * config.kv_producers_tensor_parallel_size + kv_consumer_rank * config.kv_consumers_tensor_parallel_size + rank
+
+
+    def _get_data_plane_port(self, global_kv_rank: int) -> int:
+        return self.config.kv_port + self.config.kv_producers_tensor_parallel_size + 1 + global_kv_rank
+
+    def _broadcast_and_enhance_kv_config(self, rank: int, config: VllmConfig, world_group):
+        if rank == 0:
+            config_group = StatelessProcessGroup.create(
+                host=self.config.kv_ip,
+                port=self.config.kv_port,
+                rank=self.config.kv_rank,
+                world_size=self.config.kv_parallel_size,
+            )
+            parallel_configs = config_group.all_gather_obj({
+                "kv_role": self.config.kv_role,
+                "tensor_parallel_size": config.parallel_config.tensor_parallel_size,
+                "pipeline_parallel_size": config.parallel_config.pipeline_parallel_size,
+            })
+            logger.debug("parallel_configs: %s", parallel_configs)
+            kv_config_enhanced = {
+                "kv_producers_tensor_parallel_size": None,
+                "kv_consumers_tensor_parallel_size": None,
+                "kv_producers_pipeline_parallel_size": None,
+                "kv_consumers_pipeline_parallel_size": None,
+                "kv_producers_parallel_size": 0,
+            }
+            for parallel_config in parallel_configs:
+                kv_role = parallel_config["kv_role"]
+                assert parallel_config["pipeline_parallel_size"] == 1, f"Only pipeline parallel size 1 is supported for kv transfer instances"
+                
+                if kv_role == "kv_producer":
+                    kv_config_enhanced["kv_producers_parallel_size"] += 1
+                if kv_config_enhanced[f"{kv_role}s_tensor_parallel_size"] is None:
+                    kv_config_enhanced[f"{kv_role}s_tensor_parallel_size"] = parallel_config["tensor_parallel_size"]
+                    kv_config_enhanced[f"{kv_role}s_pipeline_parallel_size"] = parallel_config["pipeline_parallel_size"]
+                else:
+                    assert kv_config_enhanced[f"{kv_role}s_tensor_parallel_size"] == parallel_config["tensor_parallel_size"], f"All kv {kv_role}s should have the same tensor parallel size"
+                    assert kv_config_enhanced[f"{kv_role}s_pipeline_parallel_size"] == parallel_config["pipeline_parallel_size"], f"All kv {kv_role}s should have the same pipeline parallel size"
+            world_group.broadcast_object(kv_config_enhanced)
+        else:
+            kv_config_enhanced = world_group.broadcast_object()
+        logger.info("kv_config_enhanced: %s", kv_config_enhanced)
+
+        self.config.kv_producers_tensor_parallel_size = kv_config_enhanced["kv_producers_tensor_parallel_size"]
+        self.config.kv_consumers_tensor_parallel_size = kv_config_enhanced["kv_consumers_tensor_parallel_size"]
+        self.config.kv_producers_pipeline_parallel_size = kv_config_enhanced["kv_producers_pipeline_parallel_size"]
+        self.config.kv_consumers_pipeline_parallel_size = kv_config_enhanced["kv_consumers_pipeline_parallel_size"]
+        self.config.kv_producers_parallel_size = kv_config_enhanced["kv_producers_parallel_size"]
\ No newline at end of file
diff --git a/vllm/distributed/kv_transfer/kv_lookup_buffer/simple_buffer.py b/vllm/distributed/kv_transfer/kv_lookup_buffer/simple_buffer.py
index 5e1b6235..b4506877 100644
--- a/vllm/distributed/kv_transfer/kv_lookup_buffer/simple_buffer.py
+++ b/vllm/distributed/kv_transfer/kv_lookup_buffer/simple_buffer.py
@@ -12,7 +12,8 @@
 import threading
 import time
 from collections import deque
-from typing import Deque, List, Optional, Union
+from concurrent.futures import ThreadPoolExecutor
+from typing import Deque, List, Optional, Union, Dict
 
 import torch
 
@@ -46,7 +47,7 @@ class SimpleBuffer(KVLookupBufferBase):
         self.buffer_lock = threading.Lock()
         self.signal_pipe = signal_pipe
         self.data_pipe = data_pipe
-        self.request_handling_thread: Optional[threading.Thread] = None
+        self.request_handling_thread: Optional[ThreadPoolExecutor] = None
 
         self.normal_signal = torch.tensor([0], device="cpu")
         self.end_signal = None
@@ -57,10 +58,16 @@ class SimpleBuffer(KVLookupBufferBase):
         # tokens_roi_sender: tokens and roi of the producer (in the buffer)
         # tokens_roi_recver: tokens and roi of the consumer (query)
 
-        tokens_sender = tokens_roi_sender[0]
-        tokens_recver = tokens_roi_recver[0]
-        roi_sender = tokens_roi_sender[1]
-        roi_recver = tokens_roi_recver[1]
+        target_rank_sender = tokens_roi_sender[0]
+        target_rank_recver = tokens_roi_recver[0]
+
+        if target_rank_sender.item() != target_rank_recver.item():
+            return 0
+        
+        tokens_sender = tokens_roi_sender[1]
+        tokens_recver = tokens_roi_recver[1]
+        roi_sender = tokens_roi_sender[2]
+        roi_recver = tokens_roi_recver[2]
 
         if tokens_recver is None:
             # consumer sends an empty request
@@ -80,14 +87,14 @@ class SimpleBuffer(KVLookupBufferBase):
 
         return 0
 
-    def _send_tensor_and_dec_size(self,
-                                  tensor: Optional[torch.Tensor]) -> None:
+    def _send_tensor_and_dec_size(self, tensor: Optional[torch.Tensor],
+                                  target_rank: int) -> None:
 
         assert tensor is not None, "Use self.data_pipe.send(None) instead"
         self.buffer_size -= tensor.element_size() * tensor.numel()
         if tensor.dtype == torch.bool:
             tensor = tensor.float()
-        self.data_pipe.send_tensor(tensor)
+        self.data_pipe.send_tensor(tensor, target_rank)
 
     def _get_element_size(self, data: Optional[Union[List, torch.Tensor]]):
 
@@ -100,7 +107,7 @@ class SimpleBuffer(KVLookupBufferBase):
 
         raise AssertionError(f"Unknown data type {type(data)}")
 
-    def _add_to_buffer(self, input_tokens: torch.Tensor, roi: torch.Tensor,
+    def _add_to_buffer(self, target_rank: int, input_tokens: torch.Tensor, roi: torch.Tensor,
                        key: torch.Tensor, value: torch.Tensor,
                        hidden: torch.Tensor):
 
@@ -115,7 +122,7 @@ class SimpleBuffer(KVLookupBufferBase):
         if isinstance(hidden, torch.Tensor):
             hidden = hidden.clone()
 
-        buffer_item = [input_tokens, roi, key, value, hidden]
+        buffer_item = [torch.tensor(target_rank), input_tokens, roi, key, value, hidden]
 
         with self.buffer_lock:
             for data in buffer_item:
@@ -125,53 +132,54 @@ class SimpleBuffer(KVLookupBufferBase):
     def _is_end_signal(self, signal):
         return signal is None
 
-    def drop_select_handler(self):
+    def drop_select_handler(self, rank: int):
 
         try:
 
-            while True:
-                signal = self.signal_pipe.recv_tensor()
-                if self._is_end_signal(signal):
-                    logger.info("Received end signal!")
-                    break
-
-                input_tokens = self.data_pipe.recv_tensor()
-
-                roi = self.data_pipe.recv_tensor()
-                assert roi is not None, "Please provide the roi when sending "\
-                    "drop-select request"
-                roi = (roi > 0.5)
-                tokens_roi_recver = [input_tokens, roi]
-
-                matched_length = 0
-
-                # perform input tokens and roi matching
-                # FIXME: this matching is O(n), ideally it should be O(1)
-                # but this buffer size won't (and shouldn't) be too large so
-                # the fix is not urgent.
-                with self.buffer_lock:
-
-                    for _ in range(len(self.buffer)):
-
-                        temp_length = self._matches(self.buffer[0],
-                                                    tokens_roi_recver)
-                        if temp_length > 0:
-                            matched_length = temp_length
-                            break
-                        # rotate the element we just accessed to the end
-                        self.buffer.rotate(-1)
-
-                    if matched_length > 0:
-                        # need to clone the tensor
-                        # in case the tensor is freed before sending finishes
-                        matched_item = self.buffer.popleft()
-                        for tensor in matched_item:
-                            self._send_tensor_and_dec_size(tensor)
-
-                    else:
-                        # no match, just send None
-                        for _ in range(5):
-                            self.data_pipe.send_tensor(None)
+            signal = self.signal_pipe.recv_tensor(rank)
+            if self._is_end_signal(signal):
+                logger.info("Received end signal!")
+                return
+            target_kv_rank = self.data_pipe.recv_tensor(rank)
+            # assert target_rank.item() == rank, "Target rank does not match"\
+            #     "the rank of the drop-select handler"
+            input_tokens = self.data_pipe.recv_tensor(rank)
+            roi = self.data_pipe.recv_tensor(rank)
+            assert roi is not None, "Please provide the roi when sending "\
+                "drop-select request"
+            roi = (roi > 0.5)
+            tokens_roi_recver = [target_kv_rank, input_tokens, roi]
+
+            matched_length = 0
+
+            # perform input tokens and roi matching
+            # FIXME: this matching is O(n), ideally it should be O(1)
+            # but this buffer size won't (and shouldn't) be too large so
+            # the fix is not urgent.
+            with self.buffer_lock:
+
+                for _ in range(len(self.buffer)):
+
+                    temp_length = self._matches(self.buffer[0],
+                                                tokens_roi_recver)
+                    if temp_length > 0:
+                        matched_length = temp_length
+                        break
+                    # rotate the element we just accessed to the end
+                    self.buffer.rotate(-1)
+
+                if matched_length > 0:
+                    # need to clone the tensor
+                    # in case the tensor is freed before sending finishes
+                    matched_item = self.buffer.popleft()
+                    target_rank = matched_item[0].item()
+                    for tensor in matched_item[1:]:
+                        self._send_tensor_and_dec_size(tensor, rank)
+
+                else:
+                    # no match, just send None
+                    for _ in range(5):
+                        self.data_pipe.send_tensor(None, rank)
 
         except RuntimeError as e:
             if 'Connection closed by peer' not in str(e):
@@ -180,10 +188,10 @@ class SimpleBuffer(KVLookupBufferBase):
         logger.debug("Closing drop_select_handler")
 
     def drop_select(
-            self, input_tokens: Optional[torch.Tensor],
+            self, rank: int, kv_rank: int, input_tokens: Optional[torch.Tensor],
             roi: Optional[torch.Tensor]) -> List[Optional[torch.Tensor]]:
 
-        assert self.request_handling_thread is None, \
+        assert not self.request_handling_thread, \
             "drop_select should be called by the KV cache consumer "\
             "(e.g. the decode vLLM instance)"
 
@@ -192,26 +200,28 @@ class SimpleBuffer(KVLookupBufferBase):
         if isinstance(roi, torch.Tensor):
             roi = roi.clone().float()
 
-        self.signal_pipe.send_tensor(self.normal_signal)
-        self.data_pipe.send_tensor(input_tokens)
-        self.data_pipe.send_tensor(roi)
+        self.signal_pipe.send_tensor(self.normal_signal, rank)
+
+        self.data_pipe.send_tensor(torch.tensor(kv_rank), rank)
+        self.data_pipe.send_tensor(input_tokens, rank)
+        self.data_pipe.send_tensor(roi, rank)
 
-        input_tokens = self.data_pipe.recv_tensor()
-        roi = self.data_pipe.recv_tensor()
+        input_tokens = self.data_pipe.recv_tensor(rank)
+        roi = self.data_pipe.recv_tensor(rank)
         if roi is not None:
             # convert from float tensor to bool tensor
             # as PyNccl does not support sending bool tensor
             roi = (roi > 0.5)
-        key = self.data_pipe.recv_tensor()
-        value = self.data_pipe.recv_tensor()
-        hidden = self.data_pipe.recv_tensor()
+        key = self.data_pipe.recv_tensor(rank)
+        value = self.data_pipe.recv_tensor(rank)
+        hidden = self.data_pipe.recv_tensor(rank)
 
         return [input_tokens, roi, key, value, hidden]
 
     def full_handler(self):
         time.sleep(0.001)
 
-    def insert(self, input_tokens: torch.Tensor, roi: torch.Tensor,
+    def insert(self, kv_group_rank: int, target_rank: int, input_tokens: torch.Tensor, roi: torch.Tensor,
                key: torch.Tensor, value: torch.Tensor,
                hidden: torch.Tensor) -> None:
 
@@ -222,20 +232,19 @@ class SimpleBuffer(KVLookupBufferBase):
         while self.buffer_size > self.buffer_size_threshold:
             self.full_handler()
 
-        self._add_to_buffer(input_tokens, roi, key, value, hidden)
+        self._add_to_buffer(target_rank, input_tokens, roi, key, value, hidden)
 
         # when calling the insert, the current process is a sender
         # need to launch the request handler and start listening to request.
+        target_rank_global = target_rank + kv_group_rank
         if self.request_handling_thread is None:
-            self.request_handling_thread = threading.Thread(
-                target=self.drop_select_handler)
-            self.request_handling_thread.start()
+            self.request_handling_thread = ThreadPoolExecutor(max_workers=1)
+        self.request_handling_thread.submit(self.drop_select_handler, target_rank_global)
 
     def close(self):
 
-        if hasattr(self, "request_handling_thread"
-                   ) and self.request_handling_thread is not None:
-            self.request_handling_thread.join()
+        if hasattr(self, "request_handling_thread") and self.request_handling_thread:
+            self.request_handling_thread.shutdown()
 
         else:
             # TODO: have a explicit close signal and have a explicit way to
diff --git a/vllm/distributed/kv_transfer/kv_pipe/base.py b/vllm/distributed/kv_transfer/kv_pipe/base.py
index 40589fb3..da2829cf 100644
--- a/vllm/distributed/kv_transfer/kv_pipe/base.py
+++ b/vllm/distributed/kv_transfer/kv_pipe/base.py
@@ -23,7 +23,7 @@ class KVPipeBase(ABC):
     """
 
     @abstractmethod
-    def send_tensor(self, tensor: Optional[torch.Tensor]) -> None:
+    def send_tensor(self, tensor: Optional[torch.Tensor], target_rank: int = 0) -> None:
         """Send a tensor, or None, via the pipe.
         
         Need to support sending None -- important for error handling.
@@ -41,7 +41,7 @@ class KVPipeBase(ABC):
         raise NotImplementedError
 
     @abstractmethod
-    def recv_tensor(self) -> Optional[torch.Tensor]:
+    def recv_tensor(self, src_rank: int) -> Optional[torch.Tensor]:
         """Receive a tensor (can be None) from the pipeline.
 
         Returns:
diff --git a/vllm/distributed/kv_transfer/kv_pipe/pynccl_pipe.py b/vllm/distributed/kv_transfer/kv_pipe/pynccl_pipe.py
index 7aa53d07..f5dd50b7 100644
--- a/vllm/distributed/kv_transfer/kv_pipe/pynccl_pipe.py
+++ b/vllm/distributed/kv_transfer/kv_pipe/pynccl_pipe.py
@@ -45,33 +45,33 @@ class PyNcclPipe(KVPipeBase):
     METADATA_DTYPE = torch.int64
 
     def __init__(self,
+                 kv_group_rank: int,
                  local_rank: int,
                  config: KVTransferConfig,
                  device: Optional[str] = None,
                  port_offset: int = 0):
         self.config = config
         self.local_rank = local_rank
-        self.kv_rank = self.config.kv_rank
+        self.kv_group_rank = kv_group_rank
         self.kv_parallel_size = self.config.kv_parallel_size
+        self.kv_world_size = self.config.kv_world_size
         if device is None:
             self.device = self._select_device(self.config.kv_buffer_device)
         else:
             self.device = self._select_device(device)
 
         # build distributed connection and send/recv implementation
+        logger.info("Creating process group for kv transfer with rank %d and world size %d, ip: %s, port: %d", self.kv_group_rank, self.kv_world_size, self.config.kv_ip, self.config.kv_port + port_offset)
         self.group = StatelessProcessGroup.create(
             host=self.config.kv_ip,
             port=self.config.kv_port + port_offset,
-            rank=self.kv_rank,
-            world_size=self.kv_parallel_size,
+            rank=self.kv_group_rank,
+            world_size=self.kv_world_size,
         )
         # add a barrier to make sure the connection is initiated properly
         self.group.barrier()
         impl = self._get_device_send_recv_impl(self.group)
         self.device_send_func, self.device_recv_func = impl
-        # set target rank
-        self.target_rank_for_send = (self.kv_rank + 1) % self.kv_parallel_size
-        self.target_rank_for_recv = (self.kv_rank - 1) % self.kv_parallel_size
 
         # transportation-related variables
         self.transport_thread: Optional[ThreadPoolExecutor] = None
@@ -145,16 +145,16 @@ class PyNcclPipe(KVPipeBase):
                            dtype=metadata["dtype"],
                            device=self.device)
 
-    def _send_metadata(self, metadata: Metadata):
+    def _send_metadata(self, metadata: Metadata, target_rank: int):
         """
         Send the metadata dictionary to the target rank.
 
         Parameters:
             - metadata: A dictionary with keys "dtype" and "shape".
         """
-        self.group.send_obj(metadata, self.target_rank_for_send)
+        self.group.send_obj(metadata, target_rank)
 
-    def _recv_metadata(self) -> Metadata:
+    def _recv_metadata(self, src_rank: int) -> Metadata:
         """
         Receive the metadata dictionary from the target rank.
 
@@ -162,9 +162,9 @@ class PyNcclPipe(KVPipeBase):
             - metadata: A dictionary with keys "dtype" and "shape" describing 
               the tensor.
         """
-        return self.group.recv_obj(self.target_rank_for_recv)
+        return self.group.recv_obj(src_rank)
 
-    def _send_impl(self, tensor: Optional[torch.Tensor]) -> None:
+    def _send_impl(self, tensor: Optional[torch.Tensor], target_rank: int) -> None:
         """
         The actual implementation of sending the tensor and its metadata to the 
         target rank.
@@ -174,12 +174,12 @@ class PyNcclPipe(KVPipeBase):
               being sent.
         """
         metadata = self._make_metadata(tensor)
-        self._send_metadata(metadata)
+        self._send_metadata(metadata, target_rank)
         if tensor is not None:
             self.device_send_func(tensor.to(self.device),
-                                  self.target_rank_for_send)
+                                  target_rank)
 
-    def _recv_impl(self) -> Optional[torch.Tensor]:
+    def _recv_impl(self, src_rank: int) -> Optional[torch.Tensor]:
         """
         The actual implementation of receiving a tensor and its metadata from 
         the target rank.
@@ -187,21 +187,22 @@ class PyNcclPipe(KVPipeBase):
         Returns:
             - buffer: The received tensor, or None if no tensor is received.
         """
-        metadata = self._recv_metadata()
+        metadata = self._recv_metadata(src_rank)
         if metadata["dtype"] is None:
             return None
         buffer = self._prepare_recv_buffer(metadata)
-        self.device_recv_func(buffer, self.target_rank_for_recv)
+        self.device_recv_func(buffer, src_rank)
 
         return buffer
 
     def send_tensor_wrapper(self, tensor: Optional[torch.Tensor],
-                            tensor_size: int) -> None:
+                            tensor_size: int,
+                            target_rank: int) -> None:
         """
         Wrapper for _send_impl to handle exceptions and update buffer size.
         """
         try:
-            self._send_impl(tensor)
+            self._send_impl(tensor, target_rank)
 
             with self.buffer_size_lock:
                 self.buffer_size -= tensor_size
@@ -220,7 +221,7 @@ class PyNcclPipe(KVPipeBase):
             logger.debug("KV cache transfer pipe is full. Waiting...")
             time.sleep(0.05)
 
-    def send_tensor(self, tensor: Optional[torch.Tensor]) -> None:
+    def send_tensor(self, tensor: Optional[torch.Tensor], target_rank: int) -> None:
         """
         Sends a tensor and its metadata to the destination rank in a 
         non-blocking way.
@@ -228,6 +229,7 @@ class PyNcclPipe(KVPipeBase):
         Parameters:
             - tensor: The tensor to send, or None if no tensor is being sent.
         """
+        logger.debug("Rank %d sending tensor of shape %s dtype %s to rank %d", self.kv_group_rank, tensor.shape if tensor is not None else "None", tensor.dtype if tensor is not None else "None", target_rank)
         if self.transport_thread is None:
             self.transport_thread = ThreadPoolExecutor(max_workers=1)
 
@@ -241,32 +243,39 @@ class PyNcclPipe(KVPipeBase):
         with self.buffer_size_lock:
             self.buffer_size += tensor_size
 
-        self.transport_thread.submit(self.send_tensor_wrapper, tensor,
-                                     tensor_size)
+        future = self.transport_thread.submit(self.send_tensor_wrapper, tensor,
+                                     tensor_size,
+                                     target_rank)
+        return future
 
-    def recv_tensor(self) -> Optional[torch.Tensor]:
+    def recv_tensor(self, src_rank: int) -> Optional[torch.Tensor]:
         """
         Receives a tensor and its metadata from the source rank. Blocking call.
 
         Returns:
             - tensor: The received tensor, or None if no tensor is received.
         """
+
+        logger.debug("Rank %d receiving tensor from rank %d", self.kv_group_rank, src_rank)
+
         if self.transport_thread is None:
             self.transport_thread = ThreadPoolExecutor(max_workers=1)
 
-        future = self.transport_thread.submit(self._recv_impl)
+        future = self.transport_thread.submit(self._recv_impl, src_rank)
 
-        try:
-            tensor = future.result()
-        except Exception as e:
-            logger.error("Encountering exception in KV receiving thread")
-            logger.error("%s", e)
-            logger.error("My device: %s", self.device)
-            import traceback
-            traceback.print_exc()
-            raise e
+        return future
+
+        # try:
+        #     tensor = future.result()
+        # except Exception as e:
+        #     logger.error("Encountering exception in KV receiving thread")
+        #     logger.error("%s", e)
+        #     logger.error("My device: %s", self.device)
+        #     import traceback
+        #     traceback.print_exc()
+        #     raise e
 
-        return tensor
+        # return tensor
 
     def close(self):
         """
diff --git a/vllm/distributed/kv_transfer/kv_pipe/triton_nccl_pipe.py b/vllm/distributed/kv_transfer/kv_pipe/triton_nccl_pipe.py
new file mode 100644
index 00000000..8a356504
--- /dev/null
+++ b/vllm/distributed/kv_transfer/kv_pipe/triton_nccl_pipe.py
@@ -0,0 +1,124 @@
+import logging
+import threading
+import typing
+import zmq
+import socket
+import time
+import torch
+
+from vllm.distributed.kv_transfer.kv_pipe.pynccl_pipe import PyNcclPipe
+
+
+logger = logging.getLogger(__name__)
+
+
+class TritonNcclDataPlane:
+    def __init__(
+        self,
+        data_pipe: PyNcclPipe,
+        hostname: str = "",
+        port: int = 0,
+    ) -> None:
+        
+        self.data_pipe = data_pipe
+        if not hostname:
+            hostname = socket.gethostname()
+        if port == 0:
+            raise ValueError("Port cannot be 0")
+        self._hostname = hostname
+        self._port = port
+        self.store = {}
+        self.context = zmq.Context()
+        self.rep_socket = self.context.socket(zmq.REP)
+        logger.info(f"Rank {self.rank} binding to {self._hostname}:{self._port}")
+        self.rep_socket.bind(f"tcp://{self._hostname}:{self._port}")
+        self._listener_thread = threading.Thread(target=self.listen_for_requests, daemon=True)
+        self._listener_thread.start()
+        self.req_sockets = {}
+        logger.info(f"Rank {self.rank} connected to the server")
+
+    @property
+    def rank(self):
+        return self.data_pipe.kv_group_rank
+    
+    def send_tensor(
+        self,
+        tensor: torch.Tensor,
+        tensor_id: str,
+        remote_address: typing.Optional[str] = None,
+    ):
+        logger.debug(f"Rank {self.rank} sending tensor {tensor_id} to {remote_address}")
+        return self._send_tensor(tensor, tensor_id, remote_address)
+
+    def recv_tensor(
+        self,
+        tensor_id: str,
+        remote_address: typing.Optional[str] = None,
+    ) -> torch.Tensor:
+        ret = self._recv_tensor(tensor_id, remote_address)
+        return ret
+
+    def _send_tensor(
+        self,
+        tensor: torch.Tensor,
+        tensor_id: str,
+        remote_address: typing.Optional[str] = None,
+    ):
+        logger.debug(f"Rank {self.rank} storing tensor with id {tensor_id} of shape {tensor.shape} and dtype {tensor.dtype}")
+        if remote_address is None:
+            self.store[tensor_id] = tensor
+        else:
+            # tensor_shape = "_".join(str(dim) for dim in tensor.shape)
+            # tensor_dtype = str(tensor.dtype)
+            if remote_address not in self.req_sockets:
+                self.req_sockets[remote_address] = self.context.socket(zmq.REQ)
+                self.req_sockets[remote_address].connect(f"tcp://{remote_address}")
+
+            req_socket = self.req_sockets[remote_address]
+            # req_socket.connect(f"tcp://{remote_address}")
+            req_socket.send_string(f"PUT {self.rank} {tensor_id}")
+            dst_rank = req_socket.recv_string()
+            logger.debug(f"Rank {self.rank} sending tensor {tensor_id} to rank {dst_rank}")
+            self.data_pipe.send_tensor(tensor, int(dst_rank))
+
+    def _recv_tensor(
+        self,
+        tensor_id: str,
+        remote_address: typing.Optional[str] = None,
+    ) -> torch.Tensor:
+        logger.debug(f"Rank {self.rank} receiving tensor")
+        if remote_address is not None:
+            raise NotImplementedError("Getting tensor from remote rank not implemented")
+        if tensor_id in self.store:
+            logger.debug(f"Popping tensor {tensor_id} from store")
+            future = self.store.pop(tensor_id)
+            tensor = future.result() # TODO ptarasiewicz we should run other request instead of wait
+            logger.debug(f"Rank {self.rank} received tensor")
+            return tensor
+            
+        logger.debug(f"Rank {self.rank} waiting for tensor {tensor_id}")
+        time.sleep(0.001)
+        return self._recv_tensor(tensor_id, remote_address)
+        # raise NotImplementedError("Tensor not found in store")
+
+    def _receive_tensor(
+        self,
+        tensor_id: str,
+        rank: int,
+    ):
+        future = self.data_pipe.recv_tensor(rank)
+        logger.debug(f"Rank {self.rank} storing tensor {tensor_id} in store")
+        self.store[tensor_id] = future
+
+    def listen_for_requests(self):
+        while True:
+            cmd, rank, tensor_id = self.rep_socket.recv_string().split()
+            logger.debug(f"Rank {self.rank} received request for tensor {tensor_id}")
+            self.rep_socket.send_string(f"{self.rank}")
+            if cmd == "GET":
+                raise NotImplementedError("Getting tensor from remote rank not implemented")
+            elif cmd == "PUT":
+                rank = int(rank)
+                # shape = [int(dim) for dim in shape.split("_")]
+                # dtype = getattr(torch, dtype)
+                self._receive_tensor(tensor_id, rank)
diff --git a/vllm/distributed/kv_transfer/kv_transfer_agent.py b/vllm/distributed/kv_transfer/kv_transfer_agent.py
index 1e80e0bd..cd90206f 100644
--- a/vllm/distributed/kv_transfer/kv_transfer_agent.py
+++ b/vllm/distributed/kv_transfer/kv_transfer_agent.py
@@ -35,6 +35,7 @@ class KVTransferAgent:
         rank: int,
         local_rank: int,
         config: "VllmConfig",
+        world_group,
     ):
 
         self.config = config
@@ -47,7 +48,7 @@ class KVTransferAgent:
             "TransferAgent should only be used when kv_connector is set."
 
         self.connector = KVConnectorFactory.create_connector(
-            rank, local_rank, config)
+            rank, local_rank, config, world_group)
 
     def send_kv_caches_and_hidden_states(
         self,
diff --git a/vllm/distributed/parallel_state.py b/vllm/distributed/parallel_state.py
index 321902d1..b8937ef8 100644
--- a/vllm/distributed/parallel_state.py
+++ b/vllm/distributed/parallel_state.py
@@ -1085,7 +1085,8 @@ def ensure_kv_transfer_initialized(vllm_config: "VllmConfig") -> None:
         _KV_TRANSFER = kv_transfer.KVTransferAgent(
             rank=get_world_group().rank,
             local_rank=get_world_group().local_rank,
-            config=vllm_config)
+            config=vllm_config,
+            world_group=get_world_group())
 
 
 def ensure_model_parallel_initialized(
diff --git a/vllm/engine/llm_engine.py b/vllm/engine/llm_engine.py
index d82d9ad9..9ba1a326 100644
--- a/vllm/engine/llm_engine.py
+++ b/vllm/engine/llm_engine.py
@@ -2,13 +2,17 @@
 
 import copy
 import time
+import pickle
+import uuid
 from collections import Counter as collectionsCounter
 from collections import deque
+from collections import defaultdict
 from contextlib import contextmanager
 from dataclasses import dataclass
+from concurrent.futures import ThreadPoolExecutor
 from functools import partial
 from typing import (TYPE_CHECKING, Callable, ClassVar, Deque, Dict, Iterable,
-                    List, Mapping, NamedTuple, Optional)
+                    List, Mapping, NamedTuple, Optional, Tuple)
 from typing import Sequence as GenericSequence
 from typing import Set, Type, Union, cast, overload
 
@@ -60,6 +64,9 @@ from vllm.usage.usage_lib import (UsageContext, is_usage_stats_enabled,
                                   usage_message)
 from vllm.utils import Counter, Device, deprecate_kwargs, weak_bind
 from vllm.version import __version__ as VLLM_VERSION
+from vllm.remote_prefill import RemotePrefillRequest, RemotePrefillParams, MemoryTransferRequest
+from vllm.distributed.device_communicators.nixl import NixlMetadata
+
 
 logger = init_logger(__name__)
 _LOCAL_LOGGING_INTERVAL_SEC = 5
@@ -90,7 +97,7 @@ class OutputData(NamedTuple):
     # outputs from multiple steps.
     is_first_step_output: Optional[bool]
     skip: List[int]
-
+    remote_prefill_requests: Optional[List[RemotePrefillRequest]]
 
 class SchedulerContext:
 
@@ -104,11 +111,14 @@ class SchedulerContext:
 
         self.multi_step_stream_outputs: bool = multi_step_stream_outputs
 
+        self.remote_prefill_requests: List[RemotePrefillRequest] = []
+
     def append_output(self, outputs: List[SamplerOutput],
                       seq_group_metadata_list: List[SequenceGroupMetadata],
                       scheduler_outputs: SchedulerOutputs, is_async: bool,
                       is_last_step: bool,
-                      is_first_step_output: Optional[bool]):
+                      is_first_step_output: Optional[bool],
+                      remote_prefill_requests: Optional[List[RemotePrefillRequest]] = None):
         self.output_queue.append(
             OutputData(outputs=outputs,
                        seq_group_metadata_list=seq_group_metadata_list,
@@ -116,7 +126,9 @@ class SchedulerContext:
                        is_async=is_async,
                        is_last_step=is_last_step,
                        is_first_step_output=is_first_step_output,
-                       skip=[]))
+                       skip=[],
+                       remote_prefill_requests=remote_prefill_requests))
+
 
 
 class LLMEngine:
@@ -348,7 +360,7 @@ class LLMEngine:
         # GPU and CPU blocks, which are profiled in the distributed executor.
         self.scheduler = [
             Scheduler(
-                self.scheduler_config, self.cache_config, self.lora_config,
+                self.model_config, self.scheduler_config, self.cache_config, self.lora_config,
                 self.parallel_config.pipeline_parallel_size,
                 self.async_callbacks[v_id]
                 if self.model_config.use_async_output_proc else None)
@@ -405,6 +417,39 @@ class LLMEngine:
 
         self.seq_id_to_seq_group: Dict[str, SequenceGroupBase] = {}
 
+        self.engine_id = str(uuid.uuid4())
+        self._nixl_agents_names: Optional[List[str]] = None
+        if self.vllm_config.kv_transfer_config is not None and self.vllm_config.kv_transfer_config.kv_connector == "TritonNixlConnector":
+            self._nixl_agents_names = self._initialize_nixl()
+
+        self._request_notif_counter = defaultdict(lambda: -self.parallel_config.tensor_parallel_size)
+        self._finished_prefills = set()
+
+    @property
+    def is_nixl_initialized(self) -> bool:
+        return self._nixl_agents_names is not None
+
+    def get_nixl_metadata(self) -> NixlMetadata:
+        if not self.is_nixl_initialized:
+            raise RuntimeError("Nixl is not initialized")
+        agent_metadata = self.model_executor.collective_rpc("get_nixl_agent_metadata")
+        kv_caches_base_addr = self.model_executor.collective_rpc("get_nixl_kv_caches_base_addr")
+        return NixlMetadata(engine_id=self.engine_id, agent_metadata=agent_metadata, kv_caches_base_addr=kv_caches_base_addr)
+    
+    def add_remote_nixl_metadata(self, nixl_metadata: NixlMetadata) -> List[str]:
+        if not self.is_nixl_initialized:
+            raise RuntimeError("Nixl is not initialized")
+        engine_id = nixl_metadata.engine_id
+        agents_metadata = nixl_metadata.agent_metadata
+        kv_caches_base_addr = nixl_metadata.kv_caches_base_addr
+        if len(agents_metadata) != len(self._nixl_agents_names):
+            raise ValueError("Number of agents does not match. Make sure all engines are initialized with the same parallel sizes.")
+        return self.model_executor.collective_rpc("add_remote_nixl_metadata", args=(engine_id, agents_metadata, kv_caches_base_addr))
+
+    def _initialize_nixl(self) -> List[bytes]:
+        agents_names = self.model_executor.collective_rpc("initialize_nixl", args=(self.engine_id,))
+        return agents_names
+
     def _initialize_kv_caches(self) -> None:
         """Initialize the KV cache in the worker(s).
 
@@ -500,6 +545,8 @@ class LLMEngine:
         # Shutdown model executor when engine is garbage collected
         # Use getattr since __init__ can fail before the field is set
         if model_executor := getattr(self, "model_executor", None):
+            if self._nixl_agents_names:
+                model_executor.collective_rpc("shutdown_nixl")
             model_executor.shutdown()
 
     def get_tokenizer_group(
@@ -552,11 +599,14 @@ class LLMEngine:
         prompt_adapter_request: Optional[PromptAdapterRequest],
         trace_headers: Optional[Mapping[str, str]] = None,
         priority: int = 0,
+        remote_prefill_params: Optional[RemotePrefillParams] = None,
     ) -> Optional[SequenceGroup]:
         """Add a processed request to the engine's request pool.
         return the created sequence group.
         """
         if isinstance(params, SamplingParams) and params.n > 1:
+            if remote_prefill_params is not None:
+                raise ValueError("Remote prefill params are not supported for multi-step sampling")
             ParallelSampleSequenceGroup.add_request(
                 request_id,
                 self,
@@ -584,7 +634,7 @@ class LLMEngine:
             encoder_inputs = None
 
         seq = Sequence(seq_id, decoder_inputs, block_size, eos_token_id,
-                       lora_request, prompt_adapter_request)
+                       lora_request, prompt_adapter_request, remote_prefill_params)
 
         encoder_seq = (None if encoder_inputs is None else Sequence(
             seq_id, encoder_inputs, block_size, eos_token_id, lora_request,
@@ -601,8 +651,12 @@ class LLMEngine:
                 trace_headers=trace_headers,
                 prompt_adapter_request=prompt_adapter_request,
                 encoder_seq=encoder_seq,
-                priority=priority)
+                priority=priority,
+                remote_prefill_params=remote_prefill_params,
+            )
         elif isinstance(params, PoolingParams):
+            if remote_prefill_params is not None:
+                raise ValueError("Remote prefill params are not supported for pooling")
             seq_group = self._create_sequence_group_with_pooling(
                 request_id,
                 seq,
@@ -673,6 +727,7 @@ class LLMEngine:
             trace_headers: Optional[Mapping[str, str]] = None,
             prompt_adapter_request: Optional[PromptAdapterRequest] = None,
             priority: int = 0,
+            remote_prefill_params: Optional[RemotePrefillParams] = None,
             *,
             inputs: Optional[PromptType] = None,  # DEPRECATED
     ) -> None:
@@ -765,6 +820,7 @@ class LLMEngine:
             prompt_adapter_request=prompt_adapter_request,
             trace_headers=trace_headers,
             priority=priority,
+            remote_prefill_params=remote_prefill_params,
         )
 
     def _validate_token_prompt(self, prompt: PromptType,
@@ -799,6 +855,7 @@ class LLMEngine:
         prompt_adapter_request: Optional[PromptAdapterRequest] = None,
         encoder_seq: Optional[Sequence] = None,
         priority: int = 0,
+        remote_prefill_params: Optional[RemotePrefillParams] = None,
     ) -> SequenceGroup:
         """Creates a SequenceGroup with SamplingParams."""
         max_logprobs = self.get_model_config().max_logprobs
@@ -829,7 +886,9 @@ class LLMEngine:
             trace_headers=trace_headers,
             prompt_adapter_request=prompt_adapter_request,
             encoder_seq=encoder_seq,
-            priority=priority)
+            priority=priority,
+            remote_prefill_params=remote_prefill_params
+        )
 
         return seq_group
 
@@ -995,11 +1054,11 @@ class LLMEngine:
             # When we process only one request, no pop is required
             # (since later we will process all of the rest)
             (outputs, seq_group_metadata_list, scheduler_outputs, is_async,
-             is_last_step, is_first_step_output, skip) = ctx.output_queue[0]
+             is_last_step, is_first_step_output, skip, remote_prefill_requests) = ctx.output_queue[0]
         else:
             (outputs, seq_group_metadata_list, scheduler_outputs, is_async,
              is_last_step, is_first_step_output,
-             skip) = ctx.output_queue.popleft()
+             skip, remote_prefill_requests) = ctx.output_queue.popleft()
 
         # Sanity check
         assert len(seq_group_metadata_list) == len(
@@ -1325,15 +1384,49 @@ class LLMEngine:
 
         # Clear outputs for each new scheduler iteration
         ctx.request_outputs.clear()
+        ctx.remote_prefill_requests.clear()
 
         # Skip the scheduler if there are any remaining steps in the seq groups.
         # This ensures that the scheduler is only called again when the current
         # batch has completed.
+        remote_prefill_seq_group_metadata_list: List[SequenceGroupMetadata] = []
+        running_seq_group_metadata_list: List[SequenceGroupMetadata] = []
+        remote_prefill_scheduled_seq_groups: List[ScheduledSequenceGroup] = []
+        running_scheduled_seq_groups: List[ScheduledSequenceGroup] = []
+        
         if not self._has_remaining_steps(seq_group_metadata_list):
-            # Schedule iteration
+
             (seq_group_metadata_list, scheduler_outputs,
              allow_async_output_proc
-             ) = self.scheduler[virtual_engine].schedule()
+             ) = self.scheduler[virtual_engine].schedule(self._finished_prefills)
+            
+
+            # Separate remote prefill and running seq groups
+            for seq_group_metadata, scheduled_seq_group in zip(seq_group_metadata_list, scheduler_outputs.scheduled_seq_groups):
+                if seq_group_metadata.do_remote_prefill:
+                    remote_prefill_seq_group_metadata_list.append(seq_group_metadata)
+                    remote_prefill_scheduled_seq_groups.append(scheduled_seq_group)
+                else:
+                    running_seq_group_metadata_list.append(seq_group_metadata)
+                    running_scheduled_seq_groups.append(scheduled_seq_group)
+
+            seq_group_metadata_list = running_seq_group_metadata_list
+            scheduler_outputs.scheduled_seq_groups = running_scheduled_seq_groups
+            
+            # Send remote prefill requests before model execution
+            for seq_group_metadata, scheduled_seq_group in zip(remote_prefill_seq_group_metadata_list, remote_prefill_scheduled_seq_groups):
+                assert len(scheduled_seq_group.seq_group.seqs) == 1
+                assert self._nixl_agents_names
+                seq_id = scheduled_seq_group.seq_group.seqs[0].seq_id
+                block_table = seq_group_metadata.block_tables[seq_id]
+                remote_prefill_request = RemotePrefillRequest(
+                    request_id=seq_group_metadata.request_id,
+                    prompt_token_ids=scheduled_seq_group.seq_group.seqs[0].inputs.prompt_token_ids[:-1], # last one will be decoded on decode for sampling anyway
+                    sampling_params=scheduled_seq_group.seq_group.sampling_params,
+                    block_ids=block_table,
+                    engine_id=self.engine_id,
+                )
+                scheduled_seq_group.seq_group.remote_prefill_params.remote_prefill_request_callback(remote_prefill_request)
 
             ctx.seq_group_metadata_list = seq_group_metadata_list
             ctx.scheduler_outputs = scheduler_outputs
@@ -1383,9 +1476,29 @@ class LLMEngine:
                 execute_model_req.async_callback = self.async_callbacks[
                     virtual_engine]
 
-            outputs = self.model_executor.execute_model(
+            # After model execution, we need to transfer the memory from the prefill to the decode
+            memory_transfer_reqs = []
+            for scheduled_seq_group, seq_group_metadata in zip(scheduler_outputs.scheduled_seq_groups, seq_group_metadata_list):
+                remote_prefill_params = scheduled_seq_group.seq_group.remote_prefill_params
+                if remote_prefill_params is not None and remote_prefill_params.is_remote_decode:
+                    assert len(scheduled_seq_group.seq_group.seqs) == 1
+                    req_id = scheduled_seq_group.seq_group.request_id
+                    seq_id = scheduled_seq_group.seq_group.seqs[0].seq_id
+                    block_table = seq_group_metadata.block_tables[seq_id]
+                    memory_transfer_req = MemoryTransferRequest(
+                        request_id=req_id,
+                        src_block_ids=block_table,
+                        dst_block_ids=remote_prefill_params.decode_block_ids,
+                        dst_engine_id=remote_prefill_params.decode_engine_id,
+                        notify_msg=req_id,
+                    )
+
+                    memory_transfer_reqs.append(memory_transfer_req)
+
+            execute_model_req.memory_transfer_requests = memory_transfer_reqs
+
+            outputs, request_notif_counter = self.model_executor.execute_model(
                 execute_model_req=execute_model_req)
-
             # We need to do this here so that last step's sampled_token_ids can
             # be passed to the next iteration for PP.
             if self.scheduler_config.is_multi_step:
@@ -1396,7 +1509,20 @@ class LLMEngine:
             if len(ctx.output_queue) > 0:
                 self._process_model_outputs(ctx=ctx)
             # No outputs in this case
-            outputs = []
+            execute_model_req = ExecuteModelRequest(
+                seq_group_metadata_list=[],
+                blocks_to_swap_in=[],
+                blocks_to_swap_out=[],
+                blocks_to_copy=[])
+
+            outputs, request_notif_counter = self.model_executor.execute_model(
+                execute_model_req=execute_model_req)
+            
+        for req_id, notif_count in request_notif_counter.items():
+            self._request_notif_counter[req_id] += notif_count
+            if self._request_notif_counter[req_id] > -1:
+                self._finished_prefills.add(req_id)
+                del self._request_notif_counter[req_id]
 
         # Finish the current step for all the sequence groups.
         if self.scheduler_config.is_multi_step:
@@ -1456,7 +1582,7 @@ class LLMEngine:
             # queued control plane messages, such as add/remove lora adapters.
             logger.debug("Stopping remote worker execution loop.")
             self.model_executor.stop_remote_worker_execution_loop()
-
+            
         return ctx.request_outputs
 
     def _has_remaining_steps(
diff --git a/vllm/engine/multiprocessing/__init__.py b/vllm/engine/multiprocessing/__init__.py
index 3cf1850e..6b90ece7 100644
--- a/vllm/engine/multiprocessing/__init__.py
+++ b/vllm/engine/multiprocessing/__init__.py
@@ -14,13 +14,17 @@ from vllm.outputs import RequestOutput
 from vllm.prompt_adapter.request import PromptAdapterRequest
 from vllm.sampling_params import SamplingParams
 from vllm.utils import deprecate_kwargs
-
+from vllm.remote_prefill import RemotePrefillParams
+from vllm.distributed.device_communicators.nixl import NixlMetadata
 VLLM_RPC_SUCCESS_STR = "SUCCESS"
 
 IPC_INPUT_EXT = "_input_socket"
 IPC_OUTPUT_EXT = "_output_socket"
 IPC_HEALTH_EXT = "_health_socket"
 IPC_DATA_EXT = "_data_socket"
+IPC_REMOTE_PREFILL_REQUEST_EXT = "_remote_prefill_request_socket"
+IPC_REMOTE_NIXL_METADATA_EXT = "_remote_nixl_metadata_socket"
+IPC_METRICS_EXT = "_metrics_socket"
 
 
 class MQEngineDeadError(RuntimeError):
@@ -36,6 +40,7 @@ class RPCProcessRequest:
     trace_headers: Optional[Mapping[str, str]] = None
     prompt_adapter_request: Optional[PromptAdapterRequest] = None
     priority: int = 0
+    remote_prefill_params: Optional[RemotePrefillParams] = None
 
     @overload
     def __init__(
@@ -78,6 +83,7 @@ class RPCProcessRequest:
             trace_headers: Optional[Mapping[str, str]] = None,
             prompt_adapter_request: Optional[PromptAdapterRequest] = None,
             priority: int = 0,
+            remote_prefill_params: Optional[RemotePrefillParams] = None,
             *,
             inputs: Optional[PromptType] = None,  # DEPRECATED
     ) -> None:
@@ -95,7 +101,7 @@ class RPCProcessRequest:
         self.trace_headers = trace_headers
         self.prompt_adapter_request = prompt_adapter_request
         self.priority = priority
-
+        self.remote_prefill_params = remote_prefill_params
 
 @dataclass
 class RPCError:
@@ -116,7 +122,7 @@ class RPCStartupRequest(Enum):
 @dataclass
 class RPCStartupResponse:
     tracing_enabled: bool
-
+    nixl_metadata: Optional[bytes] = None
 
 class RPCUProfileRequest(Enum):
     START_PROFILE = 1
@@ -157,3 +163,10 @@ def ENGINE_DEAD_ERROR(
     return MQEngineDeadError(
         "Engine loop is not running. Inspect the stacktrace to "
         f"find the original error: {repr(error)}.")
+
+@dataclass
+class KvMetrics:
+    request_active_slots: int
+    request_total_slots: int
+    kv_active_blocks: int
+    kv_total_blocks: int
diff --git a/vllm/engine/multiprocessing/client.py b/vllm/engine/multiprocessing/client.py
index 85b5f31e..d33d546a 100644
--- a/vllm/engine/multiprocessing/client.py
+++ b/vllm/engine/multiprocessing/client.py
@@ -8,6 +8,7 @@ from typing import (Any, AsyncGenerator, Dict, Iterator, List, Mapping,
                     Optional, Union, cast, overload)
 
 import cloudpickle
+import msgspec
 import psutil
 import zmq
 import zmq.asyncio
@@ -25,14 +26,16 @@ from vllm.engine.async_llm_engine import (
     build_guided_decoding_logits_processor_async)
 from vllm.engine.multiprocessing import (ENGINE_DEAD_ERROR, IPC_DATA_EXT,
                                          IPC_HEALTH_EXT, IPC_INPUT_EXT,
-                                         IPC_OUTPUT_EXT, RPC_REQUEST_T,
-                                         VLLM_RPC_SUCCESS_STR, RPCAbortRequest,
+                                         IPC_OUTPUT_EXT, IPC_REMOTE_PREFILL_REQUEST_EXT,
+                                         RPC_REQUEST_T,
+                                         VLLM_RPC_SUCCESS_STR, IPC_REMOTE_NIXL_METADATA_EXT, RPCAbortRequest,
+                                         IPC_METRICS_EXT,
                                          RPCAdapterLoadedResponse, RPCError,
                                          RPCLoadAdapterRequest,
                                          RPCProcessRequest,
                                          RPCResetPrefixCacheRequest,
                                          RPCStartupRequest, RPCStartupResponse,
-                                         RPCUProfileRequest)
+                                         RPCUProfileRequest, KvMetrics)
 from vllm.engine.protocol import EngineClient
 # yapf: enable
 from vllm.envs import VLLM_RPC_TIMEOUT
@@ -46,6 +49,8 @@ from vllm.prompt_adapter.request import PromptAdapterRequest
 from vllm.sampling_params import SamplingParams
 from vllm.transformers_utils.tokenizer_group import init_tokenizer_from_configs
 from vllm.utils import deprecate_kwargs
+from vllm.remote_prefill import RemotePrefillParams, RemotePrefillRequest, RemotePrefillRequestCallback
+from vllm.distributed.device_communicators.nixl import NixlMetadata
 
 logger = init_logger(__name__)
 
@@ -91,6 +96,7 @@ class MQLLMEngineClient(EngineClient):
         self._errored_with: Optional[BaseException] = None
 
         # Get the configs.
+        self.vllm_config = engine_config
         self.model_config = engine_config.model_config
         self.decoding_config = engine_config.decoding_config
 
@@ -115,6 +121,10 @@ class MQLLMEngineClient(EngineClient):
         self.heartbeat_socket: Socket = self.context.socket(zmq.constants.PULL)
         self.heartbeat_socket.connect(f"{ipc_path}{IPC_HEALTH_EXT}")
 
+        # Metrics.
+        self.metrics_socket: Socket = self.context.socket(zmq.constants.PULL)
+        self.metrics_socket.connect(f"{ipc_path}{IPC_METRICS_EXT}")
+
         # IPC path for the data socket.
         self.data_ipc_path = f"{ipc_path}{IPC_DATA_EXT}"
 
@@ -129,8 +139,27 @@ class MQLLMEngineClient(EngineClient):
         # Loop to check health of the LLMEngine periodically.
         # Started after the MQLLMEngine is ready.
         self.health_loop: Optional[asyncio.Task] = None
+
+        # Loop to check metrics of the LLMEngine periodically.
+        # Started after the MQLLMEngine is ready.
+        self.metrics_loop: Optional[asyncio.Task] = None
+        self.metrics_publisher = None
+
         self._engine_process = psutil.Process(engine_pid)
 
+        self.nixl_metadata: Optional[NixlMetadata] = None
+        self.remote_prefill_request_socket: Socket = self.context.socket(zmq.constants.PULL)
+        self.remote_nixl_metadata_socket: Socket = self.context.socket(zmq.constants.PUSH)
+        self.remote_prefill_requests_callback: Dict[str, RemotePrefillRequestCallback] = {}
+        if self.using_nixl_connector:
+            self.remote_prefill_request_socket.connect(f"{ipc_path}{IPC_REMOTE_PREFILL_REQUEST_EXT}")
+            self.remote_nixl_metadata_socket.connect(f"{ipc_path}{IPC_REMOTE_NIXL_METADATA_EXT}")
+
+    
+    @property
+    def using_nixl_connector(self) -> bool:
+        return self.vllm_config.kv_transfer_config is not None and self.vllm_config.kv_transfer_config.kv_connector == "TritonNixlConnector"
+
     @staticmethod
     def is_unsupported_config(engine_args: AsyncEngineArgs):
         # Pipeline parallel not yet supported
@@ -180,6 +209,56 @@ class MQLLMEngineClient(EngineClient):
         except Exception as e:
             self._set_errored(e)
 
+    async def run_remote_prefill_request_handler_loop(self):
+        try:
+            while True:
+                if await self.remote_prefill_request_socket.poll(timeout=VLLM_RPC_TIMEOUT):
+                    frames = await self.remote_prefill_request_socket.recv(copy=False)
+                    remote_prefill_request = msgspec.msgpack.decode(frames.buffer, type=RemotePrefillRequest)
+                    await self.remote_prefill_requests_callback[remote_prefill_request.request_id](remote_prefill_request)
+        except asyncio.CancelledError:
+            logger.debug("Shutting down MQLLMEngineClient remote prefill request handler loop.")
+            
+    async def run_metrics_loop(self, timeout: int):
+        """Background loop that continually checks to ensure the engine process
+        is still alive.
+        """
+        try:
+            while True:
+                # Check if the engine process is running:
+                if not self._engine_process.is_running() or (
+                        self._engine_process.status() == psutil.STATUS_ZOMBIE):
+                    # NB: is_running() returns True for zombies
+                    self._set_errored(
+                        RuntimeError(
+                            f"Engine process (pid {self._engine_process.pid}) "
+                            "died."))
+                    break
+
+                if await self.metrics_socket.poll(timeout=timeout):
+                    # Metrics received- check the message
+                    message: Frame = await self.metrics_socket.recv(copy=False)
+                    kv_metrics = pickle.loads(message.buffer)
+                    if self.metrics_publisher is not None:
+                        if isinstance(kv_metrics, KvMetrics):
+                            self.metrics_publisher.publish(kv_metrics.request_active_slots,
+                                                        kv_metrics.request_total_slots,
+                                                        kv_metrics.kv_active_blocks,
+                                                        kv_metrics.kv_total_blocks)
+
+                logger.debug("Metircs successful.")
+
+        except asyncio.CancelledError:
+            logger.debug("Shutting down MQLLMEngineClient check metrics loop.")
+
+        except psutil.NoSuchProcess:
+            self._set_errored(
+                RuntimeError(
+                    f"Engine process (pid {self._engine_process.pid}) died."))
+
+        except Exception as e:
+            self._set_errored(e)
+
     async def run_output_handler_loop(self):
         """Get RequestOutputs from Engine and stream to Request Queues"""
 
@@ -278,12 +357,26 @@ class MQLLMEngineClient(EngineClient):
             # Wait until server is ready.
             response = await self._wait_for_server_rpc(socket)
 
+            if response.nixl_metadata is not None:
+                assert self.using_nixl_connector
+                self.nixl_metadata = msgspec.msgpack.decode(response.nixl_metadata, type=NixlMetadata)
+
             self.tracing_flag = response.tracing_enabled
 
             # Start health_loop.
             if self.health_loop is None:
                 self.health_loop = asyncio.create_task(
                     self.run_heartbeat_loop(timeout=VLLM_RPC_TIMEOUT))
+                
+            if self.using_nixl_connector:
+                self.remote_prefill_loop = asyncio.create_task(
+                    self.run_remote_prefill_request_handler_loop())
+                    
+            # Start metrics_loop.
+            if self.metrics_loop is None:
+                self.metrics_loop = asyncio.create_task(
+                    self.run_metrics_loop(timeout=VLLM_RPC_TIMEOUT))
+
 
     def close(self):
         """Destroy the ZeroMQ Context."""
@@ -293,6 +386,8 @@ class MQLLMEngineClient(EngineClient):
         # Cancel background tasks.
         if self.health_loop is not None:
             self.health_loop.cancel()
+        if self.metrics_loop is not None:
+            self.metrics_loop.cancel()
         if self.output_loop is not None:
             self.output_loop.cancel()
 
@@ -415,6 +510,9 @@ class MQLLMEngineClient(EngineClient):
         """
         if self._errored_with is not None:
             raise self._errored_with
+        
+    async def add_remote_nixl_metadata(self, nixl_metadata: NixlMetadata):
+        await self.remote_nixl_metadata_socket.send(msgspec.msgpack.encode(nixl_metadata), copy=False)
 
     @property
     def is_running(self) -> bool:
@@ -473,6 +571,7 @@ class MQLLMEngineClient(EngineClient):
         trace_headers: Optional[Mapping[str, str]] = None,
         prompt_adapter_request: Optional[PromptAdapterRequest] = None,
         priority: int = 0,
+        remote_prefill_params: Optional[RemotePrefillParams] = None,
         *,
         inputs: Optional[PromptType] = None  # DEPRECATED
     ) -> AsyncGenerator[RequestOutput, None]:
@@ -502,7 +601,8 @@ class MQLLMEngineClient(EngineClient):
 
         return self._process_request(prompt, sampling_params, request_id,
                                      lora_request, trace_headers,
-                                     prompt_adapter_request, priority)
+                                     prompt_adapter_request, priority,
+                                     remote_prefill_params)
 
     @overload
     def encode(
@@ -586,6 +686,7 @@ class MQLLMEngineClient(EngineClient):
         trace_headers: Optional[Mapping[str, str]] = None,
         prompt_adapter_request: Optional[PromptAdapterRequest] = None,
         priority: int = 0,
+        remote_prefill_params: Optional[RemotePrefillParams] = None,
     ) -> Union[AsyncGenerator[RequestOutput, None], AsyncGenerator[
             PoolingRequestOutput, None]]:
         """Send an RPCGenerateRequest to the RPCServer and stream responses."""
@@ -630,6 +731,12 @@ class MQLLMEngineClient(EngineClient):
             else:
                 lp_bytes = None
 
+            if remote_prefill_params is not None:
+                self.remote_prefill_requests_callback[request_id] = remote_prefill_params.remote_prefill_request_callback
+                remote_prefill_params.remote_prefill_request_callback = None
+            else:
+                remote_prefill_request_callback = None
+
             request_bytes = pickle.dumps(
                 RPCProcessRequest(
                     prompt=prompt,
@@ -639,11 +746,11 @@ class MQLLMEngineClient(EngineClient):
                     trace_headers=trace_headers,
                     prompt_adapter_request=prompt_adapter_request,
                     priority=priority,
+                    remote_prefill_params=remote_prefill_params,
                 ))
 
             # 3) Send the RPCGenerateRequest to the MQLLMEngine.
-            parts = (request_bytes,
-                     lp_bytes) if lp_bytes else (request_bytes, )
+            parts = (request_bytes, lp_bytes) if lp_bytes else (request_bytes,)
             await self.input_socket.send_multipart(parts, copy=False)
 
             # 4) Stream the RequestOutputs from the output queue. Note
@@ -705,3 +812,6 @@ class MQLLMEngineClient(EngineClient):
         # Raise on error, otherwise happily return None
         if isinstance(request_output, BaseException):
             raise request_output
+
+    def set_metrics_publisher(self, metrics_publisher):
+        self.metrics_publisher = metrics_publisher
diff --git a/vllm/engine/multiprocessing/engine.py b/vllm/engine/multiprocessing/engine.py
index a0dd7958..dbd9d58d 100644
--- a/vllm/engine/multiprocessing/engine.py
+++ b/vllm/engine/multiprocessing/engine.py
@@ -3,35 +3,73 @@
 import pickle
 import signal
 from contextlib import contextmanager
-from typing import Iterator, List, Optional, Union
+from typing import Iterator, List, Optional, Union, Dict
 
 import cloudpickle
+import time
 import zmq
-
+import msgspec
 from vllm import AsyncEngineArgs, SamplingParams
 from vllm.engine.llm_engine import LLMEngine
 # yapf conflicts with isort for this block
 # yapf: disable
 from vllm.engine.multiprocessing import (ENGINE_DEAD_ERROR, IPC_DATA_EXT,
                                          IPC_HEALTH_EXT, IPC_INPUT_EXT,
-                                         IPC_OUTPUT_EXT, REQUEST_OUTPUTS_T,
-                                         VLLM_RPC_SUCCESS_STR, RPCAbortRequest,
+                                         REQUEST_OUTPUTS_T,
+                                         VLLM_RPC_SUCCESS_STR, IPC_REMOTE_PREFILL_REQUEST_EXT,
+                                         RPCAbortRequest,
+                                         IPC_OUTPUT_EXT, IPC_METRICS_EXT,
                                          RPCAdapterLoadedResponse, RPCError,
                                          RPCLoadAdapterRequest,
                                          RPCProcessRequest,
                                          RPCResetPrefixCacheRequest,
                                          RPCStartupRequest, RPCStartupResponse,
-                                         RPCUProfileRequest)
+                                         RPCUProfileRequest, IPC_REMOTE_NIXL_METADATA_EXT,
+                                         KvMetrics)
 # yapf: enable
 from vllm.logger import init_logger
 from vllm.outputs import RequestOutput
 from vllm.usage.usage_lib import UsageContext
+from vllm.remote_prefill import RemotePrefillRequest
+from vllm.distributed.device_communicators.nixl import NixlMetadata
+
+from vllm.engine.metrics_types import StatLoggerBase, Stats, SupportsMetricsInfo
+from dataclasses import dataclass, field
 
 logger = init_logger(__name__)
 
 POLLING_TIMEOUT_MS = 10000
 HEALTHY_RESPONSE = (pickle.dumps(VLLM_RPC_SUCCESS_STR), )
 
+class KvStatLogger(StatLoggerBase):
+    def __init__(
+        self,
+        max_num_seqs: int,
+        num_total_gpu_blocks: int,
+        metrics_socket
+    ):
+        # Must query initialized scheduler for max infos
+        self.request_total_slots = max_num_seqs
+        self.kv_total_blocks = num_total_gpu_blocks
+        self.metrics_socket = metrics_socket
+
+        # KV metrics
+        self._send_kv_metrics(0, 0)
+
+    def log(self, stats: Stats) -> None:
+        self._send_kv_metrics(
+            stats.num_running_sys,
+            int(stats.gpu_cache_usage_sys * self.kv_total_blocks)
+        )
+
+    def info(self, type: str, obj: SupportsMetricsInfo) -> None:
+        pass
+
+    def _send_kv_metrics(self, active_slots, active_kv_blocks):
+        if not self.metrics_socket.closed:
+            metrics_bytes = pickle.dumps(KvMetrics(active_slots, self.request_total_slots, active_kv_blocks, self.kv_total_blocks))
+            self.metrics_socket.send_multipart((metrics_bytes, ), copy=False)
+
 
 class MQLLMEngine:
     """A multiprocessing wrapper for :class:`LLMEngine`.
@@ -94,12 +132,31 @@ class MQLLMEngine:
         self.heartbeat_socket = self.ctx.socket(zmq.constants.PUSH)
         self.heartbeat_socket.bind(f"{ipc_path}{IPC_HEALTH_EXT}")
 
+        # Send metrics back to client.
+        self.metrics_socket = self.ctx.socket(zmq.constants.PUSH)
+        self.metrics_socket.bind(f"{ipc_path}{IPC_METRICS_EXT}")
+
         # IPC path for the data socket.
         self.data_ipc_path = f"{ipc_path}{IPC_DATA_EXT}"
 
         # Error state.
         self._errored_with: Optional[BaseException] = None
 
+        self.remote_prefill_request_socket = self.ctx.socket(zmq.constants.PUSH)
+        self.remote_nixl_metadata_socket = self.ctx.socket(zmq.constants.PULL)
+        if self.engine.is_nixl_initialized:
+            self.remote_prefill_request_socket.bind(f"{ipc_path}{IPC_REMOTE_PREFILL_REQUEST_EXT}")
+            self.remote_nixl_metadata_socket.bind(f"{ipc_path}{IPC_REMOTE_NIXL_METADATA_EXT}")
+
+
+        # Attach logger for continuous metrics publishing
+        self.stat_logger = KvStatLogger(
+            self.engine.scheduler_config.max_num_seqs,
+            self.engine.cache_config.num_gpu_blocks,
+            self.metrics_socket
+        )
+        self.engine.add_logger("kv_metrics", self.stat_logger)
+
     @property
     def dead_error(self) -> BaseException:
         if self._errored_with is not None:
@@ -171,8 +228,17 @@ class MQLLMEngine:
                 # Handle the query from the Client.
                 if request == RPCStartupRequest.IS_SERVER_READY:
                     tracing_enabled = self.engine.is_tracing_enabled()
-                    response = RPCStartupResponse(
-                        tracing_enabled=tracing_enabled)
+            
+                    # Send nixl metadata to the client
+                    if self.engine.is_nixl_initialized:
+                        nixl_metadata = self.engine.get_nixl_metadata()
+                        encoded_nixl_metadata = msgspec.msgpack.encode(nixl_metadata)
+                        response = RPCStartupResponse(
+                            tracing_enabled=tracing_enabled,
+                            nixl_metadata=encoded_nixl_metadata)
+                    else:
+                        response = RPCStartupResponse(
+                            tracing_enabled=tracing_enabled)
 
             except Exception as e:
                 response = e
@@ -185,6 +251,7 @@ class MQLLMEngine:
 
         while True:
             if not self.engine.has_unfinished_requests():
+                logger.debug("No unfinished requests")
                 # Poll until there is work to do.
                 while self.input_socket.poll(timeout=POLLING_TIMEOUT_MS) == 0:
                     # When there's no work, check on engine health and send
@@ -220,6 +287,13 @@ class MQLLMEngine:
     def handle_new_input(self):
         """Handle new input from the socket"""
         try:
+            if self.engine.is_nixl_initialized:
+                while self.remote_nixl_metadata_socket.poll(timeout=0) != 0:
+                    frames = self.remote_nixl_metadata_socket.recv(copy=False)
+                    nixl_metadata = msgspec.msgpack.decode(frames.buffer, type=NixlMetadata)
+                    logger.debug("Adding remote nixl metadata for engine: %s", nixl_metadata.engine_id)
+                    self.engine.add_remote_nixl_metadata(nixl_metadata)
+
             while self.input_socket.poll(timeout=0) != 0:
                 frames = self.input_socket.recv_multipart(copy=False)
                 request = pickle.loads(frames[0].buffer)
@@ -262,6 +336,11 @@ class MQLLMEngine:
             self._send_outputs(rpc_err)
 
         try:
+            if request.remote_prefill_params is not None and request.remote_prefill_params.is_remote_prefill:
+                def remote_prefill_request_callback(request: RemotePrefillRequest):
+                    logger.debug("Sending remote prefill request: %s", request.request_id)
+                    self.remote_prefill_request_socket.send(msgspec.msgpack.encode(request), copy=False)
+                request.remote_prefill_params.remote_prefill_request_callback = remote_prefill_request_callback
             self.engine.add_request(
                 request_id=request_id,
                 prompt=request.prompt,
@@ -269,7 +348,9 @@ class MQLLMEngine:
                 lora_request=request.lora_request,
                 trace_headers=request.trace_headers,
                 prompt_adapter_request=request.prompt_adapter_request,
-                priority=request.priority)
+                priority=request.priority,
+                remote_prefill_params=request.remote_prefill_params,
+            )
 
             if self.log_requests:
                 logger.info("Added request %s.", request.request_id)
diff --git a/vllm/entrypoints/openai/serving_chat.py b/vllm/entrypoints/openai/serving_chat.py
index 107220d5..c716f75f 100644
--- a/vllm/entrypoints/openai/serving_chat.py
+++ b/vllm/entrypoints/openai/serving_chat.py
@@ -34,6 +34,7 @@ from vllm.sampling_params import BeamSearchParams, SamplingParams
 from vllm.sequence import Logprob
 from vllm.transformers_utils.tokenizer import AnyTokenizer, MistralTokenizer
 from vllm.transformers_utils.tokenizers import maybe_serialize_tool_calls
+from vllm.remote_prefill import RemotePrefillParams
 
 logger = init_logger(__name__)
 
@@ -112,6 +113,7 @@ class OpenAIServingChat(OpenAIServing):
         self,
         request: ChatCompletionRequest,
         raw_request: Optional[Request] = None,
+        remote_prefill_params: Optional[RemotePrefillParams] = None,
     ) -> Union[AsyncGenerator[str, None], ChatCompletionResponse,
                ErrorResponse]:
         """
@@ -243,6 +245,7 @@ class OpenAIServingChat(OpenAIServing):
                         trace_headers=trace_headers,
                         prompt_adapter_request=prompt_adapter_request,
                         priority=request.priority,
+                        remote_prefill_params=remote_prefill_params,
                     )
 
                 generators.append(generator)
diff --git a/vllm/envs.py b/vllm/envs.py
index 745b068b..0ae63d9b 100644
--- a/vllm/envs.py
+++ b/vllm/envs.py
@@ -87,6 +87,10 @@ if TYPE_CHECKING:
     VLLM_ENABLE_MOE_ALIGN_BLOCK_SIZE_TRITON: bool = False
     VLLM_RAY_PER_WORKER_GPUS: float = 1.0
     VLLM_RAY_BUNDLE_INDICES: str = ""
+    VLLM_KV_CAPI_PATH: Optional[str] = None
+    VLLM_KV_NAMESPACE: Optional[str] = None
+    VLLM_KV_COMPONENT: Optional[str] = None
+    VLLM_WORKER_ID: Optional[int] = None
 
 
 def get_default_cache_root():
@@ -572,6 +576,21 @@ environment_variables: Dict[str, Callable[[], Any]] = {
     # models the alignment is already naturally aligned to 256 bytes.
     "VLLM_CUDA_MEM_ALIGN_KV_CACHE":
     lambda: bool(int(os.getenv("VLLM_CUDA_MEM_ALIGN_KV_CACHE", "1"))),
+
+    # Path to the C API Library
+    "VLLM_KV_CAPI_PATH":
+    lambda: os.environ.get("VLLM_KV_CAPI_PATH", None),
+
+    # Identifiers to publish KV related information
+    "VLLM_KV_NAMESPACE":
+    lambda: os.environ.get("VLLM_KV_NAMESPACE", None),
+    "VLLM_KV_COMPONENT":
+    lambda: os.environ.get("VLLM_KV_COMPONENT", None),
+
+    # Worker ID used for identifying workers in distributed settings
+    "VLLM_WORKER_ID":
+    lambda: int(os.getenv("VLLM_WORKER_ID", "0"))
+    if "VLLM_WORKER_ID" in os.environ else None,
 }
 
 # end-env-vars-definition
diff --git a/vllm/model_executor/models/deepseek_v2.py b/vllm/model_executor/models/deepseek_v2.py
index 773f5abe..3eefd266 100644
--- a/vllm/model_executor/models/deepseek_v2.py
+++ b/vllm/model_executor/models/deepseek_v2.py
@@ -585,6 +585,8 @@ class DeepseekV2Model(nn.Module):
         cache_config = vllm_config.cache_config
         quant_config = vllm_config.quant_config
 
+        self.config = config
+
         self.padding_idx = config.pad_token_id
         self.vocab_size = config.vocab_size
 
diff --git a/vllm/outputs.py b/vllm/outputs.py
index 786380c3..56a7cf89 100644
--- a/vllm/outputs.py
+++ b/vllm/outputs.py
@@ -6,16 +6,16 @@ from typing import Dict, Generic, List, MutableSequence, Optional
 from typing import Sequence as GenericSequence
 from typing import Union
 
+import msgspec
 import torch
 from typing_extensions import TypeVar, deprecated
 
 from vllm.lora.request import LoRARequest
 from vllm.multimodal.inputs import MultiModalPlaceholderDict
-from vllm.sampling_params import RequestOutputKind
+from vllm.sampling_params import RequestOutputKind, SamplingParams
 from vllm.sequence import (PromptLogprobs, RequestMetrics, SampleLogprobs,
                            SequenceGroup, SequenceGroupBase, SequenceStatus)
 
-
 @dataclass
 class CompletionOutput:
     """The output data of one completion output of a request.
diff --git a/vllm/remote_prefill.py b/vllm/remote_prefill.py
new file mode 100644
index 00000000..03f02006
--- /dev/null
+++ b/vllm/remote_prefill.py
@@ -0,0 +1,53 @@
+from dataclasses import dataclass
+from typing import Callable, Optional, List, Coroutine
+
+import msgspec
+
+from vllm.sampling_params import SamplingParams
+
+
+class RemotePrefillRequest(
+        msgspec.Struct,
+        omit_defaults=True,  # type: ignore[call-arg]
+        # required for @cached_property.
+        dict=True):
+    """The request data of one remote prefill output of a request.
+
+    Args:
+        request_id: The unique ID of the request.
+        prompt: The prompt string of the request.
+    """
+    request_id: str
+    prompt_token_ids: List[int]
+    sampling_params: SamplingParams
+    block_ids: List[int]
+    engine_id: str
+
+
+class MemoryTransferRequest(
+        msgspec.Struct,
+        array_like=True,  # type: ignore[call-arg]
+        omit_defaults=True):  # type: ignore[call-arg]
+    """The request data of one memory transfer output of a request.
+
+    Args:
+        request_id: The unique ID of the request.
+    """
+    request_id: str
+    src_block_ids: List[int]
+    dst_block_ids: List[int]
+    dst_engine_id: str
+    notify_msg: str
+
+
+RemotePrefillRequestCallback = Callable[[RemotePrefillRequest], None]
+
+
+@dataclass
+class RemotePrefillParams:
+    """Remote prefill parameters for text generation."""
+    is_remote_prefill: bool = False
+    is_remote_decode: bool = False
+    decode_block_ids: Optional[List[int]] = None
+    decode_engine_id: Optional[str] = None
+    remote_prefill_request_callback: Optional[RemotePrefillRequestCallback] = None
\ No newline at end of file
diff --git a/vllm/sampling_params.py b/vllm/sampling_params.py
index 97f9e212..1bb97b00 100644
--- a/vllm/sampling_params.py
+++ b/vllm/sampling_params.py
@@ -83,7 +83,7 @@ class RequestOutputKind(Enum):
     DELTA = 1
     # Do not return intermediate RequestOuputs
     FINAL_ONLY = 2
-
+    
 
 class SamplingParams(
         msgspec.Struct,
diff --git a/vllm/sequence.py b/vllm/sequence.py
index 534b9e60..18675d2f 100644
--- a/vllm/sequence.py
+++ b/vllm/sequence.py
@@ -20,6 +20,7 @@ from vllm.multimodal import MultiModalDataDict, MultiModalPlaceholderDict
 from vllm.pooling_params import PoolingParams
 from vllm.prompt_adapter.request import PromptAdapterRequest
 from vllm.sampling_params import RequestOutputKind, SamplingParams
+from vllm.remote_prefill import RemotePrefillParams, MemoryTransferRequest
 
 VLLM_TOKEN_ID_ARRAY_TYPE = "l"
 
@@ -59,13 +60,14 @@ class SequenceStatus(enum.IntEnum):
     """Status of a sequence."""
     WAITING = 0
     RUNNING = 1
-    SWAPPED = 2
-    # Note: anything after SWAPPED (2) will be considered
+    REMOTE_PREFILLING = 2
+    SWAPPED = 3
+    # Note: anything after SWAPPED (3) will be considered
     # as a finished status.
-    FINISHED_STOPPED = 3
-    FINISHED_LENGTH_CAPPED = 4
-    FINISHED_ABORTED = 5
-    FINISHED_IGNORED = 6
+    FINISHED_STOPPED = 4
+    FINISHED_LENGTH_CAPPED = 5
+    FINISHED_ABORTED = 6
+    FINISHED_IGNORED = 7
 
     @staticmethod
     def is_finished(status: "SequenceStatus") -> bool:
@@ -409,6 +411,7 @@ class Sequence:
         eos_token_id: Optional[int] = None,
         lora_request: Optional[LoRARequest] = None,
         prompt_adapter_request: Optional[PromptAdapterRequest] = None,
+        remote_prefill_params: Optional[RemotePrefillParams] = None,
     ) -> None:
         self.seq_id = seq_id
         self.inputs = SingletonInputsAdapter(inputs)
@@ -416,7 +419,7 @@ class Sequence:
         self.eos_token_id = eos_token_id
         self.lora_request = lora_request
         self.prompt_adapter_request = prompt_adapter_request
-
+        self.remote_prefill_params = remote_prefill_params
         self.data = SequenceData.from_seqs(self.prompt_token_ids)
         self.output_logprobs: SampleLogprobs = []
         self.output_text = ""
@@ -639,6 +642,7 @@ class SequenceGroup:
         trace_headers: OpenTelemetry trace headers.
         prompt_adapter_request: Prompt Adapter request.
         priority: User-defined priority of the request.
+        remote_prefill_params: Remote prefill parameters.
     """
 
     def __init__(
@@ -654,6 +658,7 @@ class SequenceGroup:
         trace_headers: Optional[Mapping[str, str]] = None,
         prompt_adapter_request: Optional[PromptAdapterRequest] = None,
         priority: int = 0,
+        remote_prefill_params: Optional[RemotePrefillParams] = None,
     ) -> None:
         self.request_id = request_id
         self.seqs = seqs
@@ -678,7 +683,7 @@ class SequenceGroup:
         self.encoder_seq = encoder_seq
         self.trace_headers = trace_headers
         self.priority = priority
-
+        self.remote_prefill_params = remote_prefill_params
         self.cached_request_output = None
 
     @property
@@ -927,6 +932,9 @@ class SequenceGroupMetadata(
             query tokens for prefill, we don't need sampling.
         token_chunk_size: The number of tokens to be processed (per sequence).
             None if chunking is not required.
+        do_remote_prefill: True if remote prefill is required.
+        do_remote_decode: True if remote decode is required.
+        decode_memory_desc: The memory descriptor for the decoder blocks.
         lora_request: LoRA request.
         computed_block_nums: The block numbers that are already computed,
             used in prefix caching.
@@ -966,6 +974,9 @@ class SequenceGroupMetadata(
     cross_block_table: Optional[List[int]] = None
     prompt_adapter_request: Optional[PromptAdapterRequest] = None
     token_chunk_size: Optional[int] = None
+    do_remote_prefill: bool = False
+    do_remote_decode: bool = False
+    decode_memory_desc: Optional[bytes] = None
 
     ### Stateful fields that are lazily defined. ###
     # The number of speculative tokens adopted in this request.
@@ -1310,6 +1321,8 @@ class ExecuteModelRequest(
     last_sampled_token_ids: Optional[torch.Tensor] = None
     # Async callback
     async_callback: Optional[Callable] = None
+    # The memory transfer requests.
+    memory_transfer_requests: Optional[List[MemoryTransferRequest]] = None
 
     @property
     def is_first_multi_step(self) -> bool:
diff --git a/vllm/worker/model_runner.py b/vllm/worker/model_runner.py
index 12baecde..cbada27f 100644
--- a/vllm/worker/model_runner.py
+++ b/vllm/worker/model_runner.py
@@ -1824,6 +1824,9 @@ class ModelRunner(GPUModelRunnerBase[ModelInputForGPUWithSamplingMetadata]):
 
         if self.vllm_config.kv_transfer_config is None:
             return False
+        
+        if self.vllm_config.kv_transfer_config.kv_connector == "TritonNixlConnector":
+            return False
 
         prefill_meta = model_input.attn_metadata.prefill_metadata
 
@@ -1849,6 +1852,9 @@ class ModelRunner(GPUModelRunnerBase[ModelInputForGPUWithSamplingMetadata]):
 
         if self.vllm_config.kv_transfer_config is None:
             return False
+        
+        if self.vllm_config.kv_transfer_config.kv_connector == "TritonNixlConnector":
+            return False
 
         prefill_meta = model_input.attn_metadata.prefill_metadata
 
diff --git a/vllm/worker/worker.py b/vllm/worker/worker.py
index 582aa460..ffb7b403 100644
--- a/vllm/worker/worker.py
+++ b/vllm/worker/worker.py
@@ -2,7 +2,7 @@
 """A GPU worker class."""
 import gc
 import os
-from typing import Dict, List, Optional, Set, Tuple, Type, Union
+from typing import Dict, List, Optional, Set, Tuple, Type, Union, TYPE_CHECKING, Any
 
 import torch
 import torch.distributed
@@ -31,6 +31,8 @@ from vllm.worker.model_runner import GPUModelRunnerBase, ModelRunner
 from vllm.worker.pooling_model_runner import PoolingModelRunner
 from vllm.worker.worker_base import (LocalOrDistributedWorkerBase, WorkerBase,
                                      WorkerInput)
+from vllm.distributed.device_communicators.nixl import TritonNixlConnector
+
 
 logger = init_logger(__name__)
 
@@ -306,6 +308,43 @@ class Worker(LocalOrDistributedWorkerBase):
             self._init_cache_engine()
         self._warm_up_model()
 
+    def initialize_nixl(self, engine_id: str) -> List[bytes]:
+
+        # TODO ptarasiewicz nixl can also support DRAM
+        assert self.device_config.device_type == "cuda", "Currently only CUDA is supported for Nixl connector"
+
+        self.nixl_connector = TritonNixlConnector(self.vllm_config, engine_id, self.local_rank) # TODO ptarasiewicz: rank or local_rank?
+        assert len(self.cache_engine) == 1, "Only one cache engine is supported for now"
+        self.nixl_connector.register_kv_caches(self.cache_engine[0].gpu_cache)
+        return self.nixl_connector.agent_name
+    
+    def get_nixl_agent_metadata(self) -> bytes:
+        assert self.nixl_connector is not None, "Nixl connector is not initialized"
+        return self.nixl_connector.get_agent_metadata()
+
+    def add_remote_nixl_metadata(self, engine_id: str, agents_metadata: List[bytes], kv_caches_base_addr: List[List[Tuple[int, int]]]) -> str:
+        assert self.nixl_connector is not None, "Nixl connector is not initialized"
+        agent_name = self.nixl_connector.add_remote_agent(engine_id, agents_metadata[self.local_rank]) # TODO ptarasiewicz: rank or local_rank?
+        self.nixl_connector.add_remote_kv_caches_base_addr(engine_id, kv_caches_base_addr[self.local_rank])
+        return agent_name
+    
+    def transfer_nixl_memory(self, src_descs: List[bytes], dst_descs: List[bytes], remote_agent_name: List[str], notify_msg: str) -> None:
+        assert self.nixl_connector is not None, "Nixl connector is not initialized"
+        self.nixl_connector.transfer_mem(src_descs[self.local_rank], dst_descs[self.local_rank], remote_agent_name[self.local_rank], notify_msg) # TODO ptarasiewicz: rank or local_rank?
+
+    def get_nixl_kv_caches_base_addr(self) -> List[bytes]:
+        assert self.nixl_connector is not None, "Nixl connector is not initialized"
+        return self.nixl_connector.kv_caches_base_addr[self.nixl_connector.engine_id]
+        
+    def _transfer_blocks(self, worker_input: WorkerInput) -> None:
+        if worker_input.src_block_ids is not None:
+            for src_block_ids, dst_block_ids, dst_engine_id, notify_msg in zip(worker_input.src_block_ids, worker_input.dst_block_ids, worker_input.dst_engine_id, worker_input.notify_msg):
+                self.nixl_connector.transfer_mem(src_block_ids, dst_block_ids, dst_engine_id, notify_msg)
+
+    def shutdown_nixl(self) -> None:
+        assert self.nixl_connector is not None, "Nixl connector is not initialized"
+        self.nixl_connector.shutdown()
+
     def _init_cache_engine(self):
         assert self.cache_config.num_gpu_blocks is not None
         self.cache_engine = [
@@ -367,6 +406,8 @@ class Worker(LocalOrDistributedWorkerBase):
         blocks_to_copy = torch.tensor(execute_model_req.blocks_to_copy,
                                       device=self.device,
                                       dtype=torch.int64).view(-1, 2)
+        
+        mem_transfer_reqs = execute_model_req.memory_transfer_requests or []
 
         return WorkerInput(
             num_seq_groups=num_seq_groups,
@@ -375,6 +416,10 @@ class Worker(LocalOrDistributedWorkerBase):
             blocks_to_copy=blocks_to_copy,
             virtual_engine=virtual_engine,
             num_steps=num_steps,
+            src_block_ids=[r.src_block_ids for r in mem_transfer_reqs],
+            dst_block_ids=[r.dst_block_ids for r in mem_transfer_reqs],
+            dst_engine_id=[r.dst_engine_id for r in mem_transfer_reqs],
+            notify_msg=[r.notify_msg for r in mem_transfer_reqs],
         )
 
     @torch.inference_mode()
diff --git a/vllm/worker/worker_base.py b/vllm/worker/worker_base.py
index 819b81fb..d9c039eb 100644
--- a/vllm/worker/worker_base.py
+++ b/vllm/worker/worker_base.py
@@ -9,6 +9,7 @@ from typing import Any, Dict, List, Optional, Set, Tuple, Type, Union
 import cloudpickle
 import torch
 import torch.nn as nn
+from collections import defaultdict
 
 from vllm.config import (ObservabilityConfig, VllmConfig,
                          set_current_vllm_config)
@@ -23,6 +24,7 @@ from vllm.utils import (enable_trace_function_call_for_thread,
 from vllm.worker.model_runner_base import (BroadcastableModelInput,
                                            ModelRunnerBase,
                                            ModelRunnerInputBase)
+from vllm.distributed.device_communicators.nixl import TritonNixlConnector
 
 logger = init_logger(__name__)
 
@@ -53,6 +55,8 @@ class WorkerBase(ABC):
         from vllm.platforms import current_platform
         self.current_platform = current_platform
 
+        self.nixl_connector: Optional[TritonNixlConnector] = None
+
     @abstractmethod
     def init_device(self) -> None:
         """Initialize device state, such as loading the model or other on-device
@@ -216,6 +220,11 @@ class WorkerInput:
     virtual_engine: int = 0
     num_steps: int = 1
 
+    src_block_ids: Optional[List[List[int]]] = None
+    dst_block_ids: Optional[List[List[int]]] = None
+    dst_engine_id: Optional[List[str]] = None
+    notify_msg: Optional[List[str]] = None
+
     @classmethod
     def from_broadcasted_tensor_dict(
         cls: Type["WorkerInput"],
@@ -232,6 +241,10 @@ class WorkerInput:
             blocks_to_copy=tensor_dict.pop("blocks_to_copy"),
             virtual_engine=tensor_dict["virtual_engine"],
             num_steps=tensor_dict.pop("num_steps"),
+            src_block_ids=tensor_dict.pop("src_block_ids"),
+            dst_block_ids=tensor_dict.pop("dst_block_ids"),
+            dst_engine_id=tensor_dict.pop("dst_engine_id"),
+            notify_msg=tensor_dict.pop("notify_msg"),
         )
 
     def as_broadcastable_tensor_dict(
@@ -246,6 +259,10 @@ class WorkerInput:
             "blocks_to_copy": self.blocks_to_copy,
             "virtual_engine": self.virtual_engine,
             "num_steps": self.num_steps,
+            "src_block_ids": self.src_block_ids,
+            "dst_block_ids": self.dst_block_ids,
+            "dst_engine_id": self.dst_engine_id,
+            "notify_msg": self.notify_msg,
         }
 
         return tensor_dict
@@ -316,13 +333,16 @@ class LocalOrDistributedWorkerBase(WorkerBase):
             return None
 
         worker_input = WorkerInput.from_broadcasted_tensor_dict(broadcast_data)
-        model_input = (
-            self.model_runner.make_model_input_from_broadcasted_tensor_dict(
-                broadcast_data))
+        if worker_input.num_seq_groups > 0:
+            model_input = (
+                self.model_runner.make_model_input_from_broadcasted_tensor_dict(
+                    broadcast_data))
 
-        kwargs = extract_previous_hidden_states(broadcast_data)
+            kwargs = extract_previous_hidden_states(broadcast_data)
 
-        return model_input, worker_input, kwargs
+            return model_input, worker_input, kwargs
+        else:
+            return None, worker_input, {}
 
     def _get_driver_input_and_broadcast(
         self, execute_model_req: ExecuteModelRequest
@@ -396,49 +416,79 @@ class LocalOrDistributedWorkerBase(WorkerBase):
         self.execute_worker(worker_input)
 
         # If there is no input, we don't need to execute the model.
-        if worker_input.num_seq_groups == 0:
-            return []
-
-        intermediate_tensors = None
-        orig_model_execute_time = 0.0
-        if not get_pp_group().is_first_rank:
-            intermediate_tensors = IntermediateTensors(
-                get_pp_group().recv_tensor_dict(
-                    all_gather_group=get_tp_group()))
+        if worker_input.num_seq_groups > 0:
+
+            intermediate_tensors = None
+            orig_model_execute_time = 0.0
+            if not get_pp_group().is_first_rank:
+                intermediate_tensors = IntermediateTensors(
+                    get_pp_group().recv_tensor_dict(
+                        all_gather_group=get_tp_group()))
+                if (self.observability_config is not None
+                        and self.observability_config.collect_model_execute_time):
+                    orig_model_execute_time = intermediate_tensors.tensors.get(
+                        "model_execute_time", torch.tensor(0)).item()
+
+            output = self.model_runner.execute_model(
+                model_input=model_input,
+                kv_caches=self.kv_cache[worker_input.virtual_engine]
+                if self.kv_cache is not None else None,
+                intermediate_tensors=intermediate_tensors,
+                num_steps=num_steps,
+                **kwargs,
+            )
+
+            model_execute_time = time.perf_counter() - start_time
+            if not get_pp_group().is_last_rank:
+                # output is IntermediateTensors
+                assert isinstance(output, IntermediateTensors)
+                if (self.observability_config is not None
+                        and self.observability_config.collect_model_execute_time):
+                    output.tensors["model_execute_time"] = torch.tensor(
+                        model_execute_time + orig_model_execute_time)
+                get_pp_group().send_tensor_dict(output.tensors,
+                                                all_gather_group=get_tp_group())
+                return [None]
             if (self.observability_config is not None
-                    and self.observability_config.collect_model_execute_time):
-                orig_model_execute_time = intermediate_tensors.tensors.get(
-                    "model_execute_time", torch.tensor(0)).item()
+                    and self.observability_config.collect_model_execute_time
+                    and output is not None):
+                for o in output:
+                    o.model_execute_time = (orig_model_execute_time +
+                                            model_execute_time)
 
-        output = self.model_runner.execute_model(
-            model_input=model_input,
-            kv_caches=self.kv_cache[worker_input.virtual_engine]
-            if self.kv_cache is not None else None,
-            intermediate_tensors=intermediate_tensors,
-            num_steps=num_steps,
-            **kwargs,
-        )
+            self._transfer_blocks(worker_input)
 
-        model_execute_time = time.perf_counter() - start_time
-        if not get_pp_group().is_last_rank:
-            # output is IntermediateTensors
-            assert isinstance(output, IntermediateTensors)
-            if (self.observability_config is not None
-                    and self.observability_config.collect_model_execute_time):
-                output.tensors["model_execute_time"] = torch.tensor(
-                    model_execute_time + orig_model_execute_time)
-            get_pp_group().send_tensor_dict(output.tensors,
-                                            all_gather_group=get_tp_group())
-            return [None]
-        if (self.observability_config is not None
-                and self.observability_config.collect_model_execute_time
-                and output is not None):
-            for o in output:
-                o.model_execute_time = (orig_model_execute_time +
-                                        model_execute_time)
+        else:
+            output = []
+
+        # collect kv transfer notifications from non driver workers
+
+        if self.nixl_connector is not None:
+            new_notifs = self.nixl_connector.get_new_notifs()
+            rank = get_tp_group().rank
+            all_new_notifs = [new_notifs]
+            if rank > 0:
+                get_tp_group().send_object(new_notifs, dst=0)
+            else:
+                for i in range(1, get_tp_group().world_size):
+                    all_new_notifs.append(get_tp_group().recv_object(src=i))
+
+            request_notif_counter = defaultdict(int)
+            for notifs in all_new_notifs:
+                for req_ids in notifs.values():
+                    for req_id in req_ids:
+                        request_notif_counter[req_id] += 1
+
+            if request_notif_counter:
+                logger.debug("Request notif counter: %s", request_notif_counter)
+        else:
+            request_notif_counter = {}
 
         # output is List[SamplerOutput]
-        return output
+        return output, request_notif_counter
+    
+    def _transfer_blocks(self, worker_input: WorkerInput) -> None:
+        pass
 
     def _execute_model_spmd(
         self,<|MERGE_RESOLUTION|>--- conflicted
+++ resolved
@@ -368,11 +368,7 @@
 +
 +        self.event_id_counter += 1
 diff --git a/vllm/core/scheduler.py b/vllm/core/scheduler.py
-<<<<<<< HEAD
-index f507847a..446b0421 100644
-=======
 index f507847a..ee20d50c 100644
->>>>>>> 162c5997
 --- a/vllm/core/scheduler.py
 +++ b/vllm/core/scheduler.py
 @@ -8,18 +8,17 @@ from collections import deque
@@ -536,11 +532,7 @@
 +    def _schedule(self, finished_prefills: Optional[Set[str]] = None) -> SchedulerOutputs:
          """Schedule queued requests."""
          if self.scheduler_config.chunked_prefill_enabled:
-<<<<<<< HEAD
-+            if finished_prefills is not None:
-=======
 +            if finished_prefills:
->>>>>>> 162c5997
 +                raise ValueError("Chunked prefill does not support remote prefills")
              return self._schedule_chunked_prefill()
          else:
