--- conflicted
+++ resolved
@@ -183,15 +183,12 @@
                 missing_requirement $1
             fi
             ;;
-<<<<<<< HEAD
         --cache-to)
             if [ "$2" ]; then
                 CACHE_TO="--cache-to $2"
-=======
         --build-context)
             if [ "$2" ]; then
                 BUILD_CONTEXT_ARG="--build-context $2"
->>>>>>> 7de3174d
                 shift
             else
                 missing_requirement $1
@@ -349,11 +346,7 @@
     set -x
 fi
 
-<<<<<<< HEAD
-$RUN_PREFIX docker buildx build -f $DOCKERFILE $TARGET_STR $PLATFORM $BUILD_ARGS $CACHE_FROM $CACHE_TO $TAG $LATEST_TAG --output type=docker $BUILD_CONTEXT $NO_CACHE
-=======
-$RUN_PREFIX docker build -f $DOCKERFILE $TARGET_STR $PLATFORM $BUILD_ARGS $CACHE_FROM $TAG $LATEST_TAG $BUILD_CONTEXT_ARG $BUILD_CONTEXT $NO_CACHE
->>>>>>> 7de3174d
+$RUN_PREFIX docker buildx build -f $DOCKERFILE $TARGET_STR $PLATFORM $BUILD_ARGS $CACHE_FROM $CACHE_TO --output type=docker $TAG $LATEST_TAG $BUILD_CONTEXT_ARG $BUILD_CONTEXT $NO_CACHE
 
 { set +x; } 2>/dev/null
 
