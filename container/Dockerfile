--- conflicted
+++ resolved
@@ -138,7 +138,6 @@
     fi
 
 
-<<<<<<< HEAD
 ENV SETUPTOOLS_SCM_PRETEND_VERSION_FOR_TRITON_DISTRIBUTED_RUNTIME=${PYTHON_PACKAGE_VERSION}
 ENV SETUPTOOLS_SCM_PRETEND_VERSION_FOR_TRITON_DISTRIBUTED_ICP=${PYTHON_PACKAGE_VERSION}
 RUN source /opt/triton/venv/bin/activate && \
@@ -157,14 +156,13 @@
     uv pip install vllm==0.7.2
 
 
-=======
 # Install triton_distributed_rs wheel globally in container for tests that
 # currently run without virtual environment activated.
 # TODO: In future, we may use a virtualenv for everything and remove this.
 RUN pip install runtime/rust/python-wheel/dist/triton_distributed_rs*cp312*.whl
 
 COPY icp /workspace/icp
->>>>>>> 0fb92f04
+
 RUN /workspace/icp/protos/gen_python.sh
 
 # Install python packages
