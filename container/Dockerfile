--- conflicted
+++ resolved
@@ -128,12 +128,7 @@
     uv build && \
     uv pip install dist/triton_distributed_rs*cp312*.whl
 
-# Install triton_distributed_rs wheel globally in container for tests that
-# currently run without virtual environment activated.
-# TODO: In future, we may use a virtualenv for everything and remove this.
-RUN pip install runtime/rust/python-wheel/dist/triton_distributed_rs*cp312*.whl
-
-<<<<<<< HEAD
+# Install patched vllm
 ARG VLLM_REF="v0.7.2"
 ARG VLLM_PATCH="vllm_v0.7.2.patch"
 RUN --mount=type=bind,source=./container/deps/,target=/tmp/deps \
@@ -143,9 +138,12 @@
     fi
 
 
-=======
+# Install triton_distributed_rs wheel globally in container for tests that
+# currently run without virtual environment activated.
+# TODO: In future, we may use a virtualenv for everything and remove this.
+RUN pip install runtime/rust/python-wheel/dist/triton_distributed_rs*cp312*.whl
+
 COPY icp /workspace/icp
->>>>>>> a23f54f1
 RUN /workspace/icp/protos/gen_python.sh
 
 # Install python packages
