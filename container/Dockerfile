# SPDX-FileCopyrightText: Copyright (c) 2024-2025 NVIDIA CORPORATION & AFFILIATES. All rights reserved.
# SPDX-License-Identifier: Apache-2.0
#
# Licensed under the Apache License, Version 2.0 (the "License");
# you may not use this file except in compliance with the License.
# You may obtain a copy of the License at
#
# http://www.apache.org/licenses/LICENSE-2.0
#
# Unless required by applicable law or agreed to in writing, software
# distributed under the License is distributed on an "AS IS" BASIS,
# WITHOUT WARRANTIES OR CONDITIONS OF ANY KIND, either express or implied.
# See the License for the specific language governing permissions and
# limitations under the License.

ARG BASE_IMAGE="nvcr.io/nvidia/tritonserver"
ARG BASE_IMAGE_TAG="25.01-py3"

FROM ${BASE_IMAGE}:${BASE_IMAGE_TAG} AS triton-distributed

# TODO: non root user by default

USER root

# TODO: separate dev from runtime dependendcies

# Rust build/dev dependencies
RUN apt-get update; apt-get install -y gdb protobuf-compiler
RUN curl https://sh.rustup.rs -sSf | bash -s -- -y
ENV PATH="/root/.cargo/bin:${PATH}"

# 'etcd' is runtime dependency
RUN wget https://github.com/etcd-io/etcd/releases/download/v3.5.18/etcd-v3.5.18-linux-amd64.tar.gz && tar -xzf etcd-v3.5.18-linux-amd64.tar.gz
RUN cp ./etcd-v3.5.18-linux-amd64/etcd* /usr/local/bin/.

# Install OpenAI-compatible frontend and its dependencies from triton server
# repository. These are used to have a consistent interface, schema, and FastAPI
# app between Triton Core and Triton Distributed implementations.
ARG OPENAI_SERVER_TAG="r25.01"
RUN mkdir -p /opt/tritonserver/python && \
    cd /opt/tritonserver/python && \
    rm -rf openai && \
    git clone -b ${OPENAI_SERVER_TAG} --single-branch https://github.com/triton-inference-server/server.git && \
    cd server && \
    git checkout ${SERVER_OPENAI_COMMIT} && \
    cd .. && \
    mv server/python/openai openai && \
    chown -R root:root openai && \
    chmod 755 openai && \
    chmod -R go-w openai && \
    rm -rf server && \
    python3 -m pip install -r openai/requirements.txt

# Common dependencies
RUN --mount=type=bind,source=./container/deps/requirements.txt,target=/tmp/requirements.txt \
    pip install --timeout=2000 --requirement /tmp/requirements.txt
RUN --mount=type=bind,source=./container/deps/requirements.nats.txt,target=/tmp/requirements.txt \
    pip install --timeout=2000 --requirement /tmp/requirements.txt
RUN --mount=type=bind,source=./container/deps/requirements.test.txt,target=/tmp/requirements.txt \
    pip install --timeout=2000 --requirement /tmp/requirements.txt

# Finish pyright install
RUN pyright --help > /dev/null 2>&1

# In Process Python API Install
RUN find /opt/tritonserver/python -maxdepth 1 -type f -name \
    "tritonserver-*.whl" | xargs -I {} pip3 install --force-reinstall --upgrade {}[all]

# GENAI Perf Install
ARG GENAI_PERF_TAG="r25.01"
RUN pip install "git+https://github.com/triton-inference-server/perf_analyzer.git@${GENAI_PERF_TAG}#subdirectory=genai-perf"

# Backend & Framework Specific Installation
ARG FRAMEWORK="STANDARD"
ARG TENSORRTLLM_BACKEND_REPO_TAG=
ARG TENSORRTLLM_BACKEND_REBUILD=
ENV FRAMEWORK=${FRAMEWORK}
RUN --mount=type=bind,source=./container/deps/requirements.tensorrtllm.txt,target=/tmp/requirements.txt \
    --mount=type=bind,source=./container/deps/clone_tensorrtllm.sh,target=/tmp/clone_tensorrtllm.sh \
    if [[ "$FRAMEWORK" == "TENSORRTLLM" ]] ; then pip install --timeout=2000 -r /tmp/requirements.txt; /tmp/clone_tensorrtllm.sh --tensorrtllm-backend-repo-tag ${TENSORRTLLM_BACKEND_REPO_TAG} --tensorrtllm-backend-rebuild ${TENSORRTLLM_BACKEND_REBUILD} --triton-llm-path /opt/triton/llm_binding ; fi


RUN --mount=type=bind,source=./container/deps/requirements.standard.txt,target=/tmp/requirements.txt \
    if [[ "$FRAMEWORK" == "STANDARD" ]] ; then pip install --timeout=2000 -r /tmp/requirements.txt ; fi

# Backend & Framework Specific LD_LIBRARY_PATH
ARG TENSORRTLLM_FRAMEWORK
ENV FRAMEWORK_LD_LIBRARY_PATH=${TENSORRTLLM_FRAMEWORK:+/opt/tritonserver/backends/tensorrtllm/}
ENV LD_LIBRARY_PATH=${FRAMEWORK_LD_LIBRARY_PATH}:${LD_LIBRARY_PATH}
ENV TENSORRTLLM_BACKEND_REPO_TAG=$TENSORRTLLM_BACKEND_REPO_TAG
ENV TRTLLM_USE_MPI_KVCACHE=${TENSORRTLLM_FRAMEWORK:+"1"}

# TODO set VLLM Version
# ENV VLLM_VERSION
ARG VLLM_FRAMEWORK
# DEFAULT VLLM VARIABLES
# ENV VLLM_ATTENTION_BACKEND=${VLLM_FRAMEWORK:+FLASHINFER}
ENV VLLM_WORKER_MULTIPROC_METHOD=${VLLM_FRAMEWORK:+spawn}
ENV VLLM_TORCH_HOST=${VLLM_FRAMEWORK:+localhost}
ENV VLLM_TORCH_PORT=${VLLM_FRAMEWORK:+36183}
ENV VLLM_DATA_PLANE_BACKEND=${VLLM_FRAMEWORK:+nccl}
ENV VLLM_BASELINE_WORKERS=${VLLM_FRAMEWORK:+0}
ENV VLLM_CONTEXT_WORKERS=${VLLM_FRAMEWORK:+1}
ENV VLLM_GENERATE_WORKERS=${VLLM_FRAMEWORK:+1}
ENV VLLM_BASELINE_TP_SIZE=${VLLM_FRAMEWORK:+1}
ENV VLLM_CONTEXT_TP_SIZE=${VLLM_FRAMEWORK:+1}
ENV VLLM_GENERATE_TP_SIZE=${VLLM_FRAMEWORK:+1}
ENV VLLM_KV_CAPI_PATH="/opt/triton/llm_binding/lib/libtriton_llm_capi.so"
ENV PYTHONUNBUFFERED=1

# Install NATS - pointing toward NATS github instead of binaries.nats.dev due to server instability
RUN wget https://github.com/nats-io/nats-server/releases/download/v2.10.24/nats-server-v2.10.24-amd64.deb && dpkg -i nats-server-v2.10.24-amd64.deb

# Enable Git operations in the /workspace directory.
RUN printf "[safe]\n      directory=/workspace\n" > /root/.gitconfig

# emacs docker-tramp requires /bin/sh to be linked to bash to operate correctly
RUN ln -sf /bin/bash /bin/sh

# Install NGINX
RUN apt-get install nginx -y
RUN rm -rf /etc/nginx/sites-enabled/default

# Install demo utils
RUN apt-get install nvtop -y
RUN apt-get install tmux -y

# Working directory
WORKDIR /workspace

COPY icp /workspace/icp
RUN /workspace/icp/protos/gen_python.sh

COPY runtime /workspace/runtime
RUN cd runtime/rust && \
    cargo build --release --locked && cargo doc --no-deps

<<<<<<< HEAD
COPY llm/rust /workspace/llm/rust
COPY examples/rust /workspace/examples/rust
RUN cd examples/rust && \
    cargo build --release && \
    cp target/release/http /usr/local/bin/ && \
    cp target/release/llmctl /usr/local/bin/

# Install uv and create virtualenv for general use
=======
# Generate C bindings. Note that this is required for TRTLLM backend re-build
COPY llm /workspace/llm
RUN cd llm/rust/ && \
    cargo build --release --locked && cargo doc --no-deps

# Install uv, create virtualenv for general use, and build triton_distributed_rs wheel
COPY python-wheel /workspace/python-wheel
>>>>>>> 3ae5ecdc
COPY --from=ghcr.io/astral-sh/uv:latest /uv /uvx /bin/
RUN mkdir /opt/triton && \
    uv venv /opt/triton/venv --python 3.12 && \
    source /opt/triton/venv/bin/activate && \
    cd python-wheel && \
    uv build && \
    uv pip install dist/triton_distributed_rs*cp312*.whl

# Package the bindings
RUN mkdir -p /opt/triton/llm_binding/wheels && \
    mkdir /opt/triton/llm_binding/lib && \
    cp python-wheel/dist/triton_distributed_rs*cp312*.whl /opt/triton/llm_binding/wheels/. && \
    cp llm/rust/target/release/libtriton_llm_capi.so /opt/triton/llm_binding/lib/. && \
    cp -r llm/rust/libtriton-llm/include /opt/triton/llm_binding/.

# Install triton_distributed_rs wheel globally in container for tests that
# currently run without virtual environment activated.
# TODO: In future, we may use a virtualenv for everything and remove this.
RUN pip install /opt/triton/llm_binding/wheels/triton_distributed_rs*cp312*.whl

# Install python packages
ARG PYTHON_PACKAGE_VERSION=0.0.1.dev+unknown

# SETUPTOOLS_SCM_PRETEND_VERSION allows dynamically setting the package versions during build/install.
# This allows having versioned packages during development between releases, such as commit IDs.
#
# Normally SCM version is taken directly from .git but this is not available in the Dockerfile
# and so we pass in via a buildarg
RUN SETUPTOOLS_SCM_PRETEND_VERSION_FOR_TRITON_DISTRIBUTED_ICP=${PYTHON_PACKAGE_VERSION} pip install -e /workspace/icp/python
RUN SETUPTOOLS_SCM_PRETEND_VERSION_FOR_TRITON_DISTRIBUTED_RUNTIME=${PYTHON_PACKAGE_VERSION} pip install -e /workspace/runtime/python

# Copy everything in after install steps to avoid re-running build/install
# commands on unrelated changes in other dirs.
COPY . /workspace

# Sets pythonpath for python modules
ENV PYTHONPATH="${PYTHONPATH}:/workspace/examples/python:/opt/tritonserver/python/openai/openai_frontend"

# Enable system UCX
ENV RAPIDS_LIBUCX_PREFER_SYSTEM_LIBRARY=true

# Command and Entrypoint
CMD []
ENTRYPOINT ["/opt/nvidia/nvidia_entrypoint.sh"]<|MERGE_RESOLUTION|>--- conflicted
+++ resolved
@@ -135,7 +135,7 @@
 RUN cd runtime/rust && \
     cargo build --release --locked && cargo doc --no-deps
 
-<<<<<<< HEAD
+# Build OpenAI HTTP Service binaries
 COPY llm/rust /workspace/llm/rust
 COPY examples/rust /workspace/examples/rust
 RUN cd examples/rust && \
@@ -143,16 +143,13 @@
     cp target/release/http /usr/local/bin/ && \
     cp target/release/llmctl /usr/local/bin/
 
-# Install uv and create virtualenv for general use
-=======
 # Generate C bindings. Note that this is required for TRTLLM backend re-build
-COPY llm /workspace/llm
+COPY llm/rust /workspace/llm/rust
 RUN cd llm/rust/ && \
     cargo build --release --locked && cargo doc --no-deps
 
 # Install uv, create virtualenv for general use, and build triton_distributed_rs wheel
 COPY python-wheel /workspace/python-wheel
->>>>>>> 3ae5ecdc
 COPY --from=ghcr.io/astral-sh/uv:latest /uv /uvx /bin/
 RUN mkdir /opt/triton && \
     uv venv /opt/triton/venv --python 3.12 && \
