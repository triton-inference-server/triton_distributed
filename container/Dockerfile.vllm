# SPDX-FileCopyrightText: Copyright (c) 2024-2025 NVIDIA CORPORATION & AFFILIATES. All rights reserved.
# SPDX-License-Identifier: Apache-2.0

ARG BASE_IMAGE="nvcr.io/nvidia/cuda-dl-base"
ARG BASE_IMAGE_TAG="25.01-cuda12.8-devel-ubuntu24.04"

FROM ${BASE_IMAGE}:${BASE_IMAGE_TAG} AS dev

USER root

# Install utilities
RUN apt update -y && apt install -y git wget curl nvtop tmux vim
RUN wget https://github.com/nats-io/nats-server/releases/download/v2.10.24/nats-server-v2.10.24-amd64.deb && dpkg -i nats-server-v2.10.24-amd64.deb

### VIRTUAL ENVIRONMENT SETUP ###

# Install uv and create virtualenv
COPY --from=ghcr.io/astral-sh/uv:latest /uv /uvx /bin/
RUN mkdir /opt/triton && \
    uv venv /opt/triton/venv --python 3.12

# Activate virtual environment
ENV VIRTUAL_ENV=/opt/triton/venv
ENV PATH="${VIRTUAL_ENV}/bin:${PATH}"

# Install patched vllm - keep this early in Dockerfile to avoid
# rebuilds from unrelated source code changes
ARG VLLM_REF="v0.7.2"
ARG VLLM_PATCH="vllm_${VLLM_REF}-triton-kv-disagg-patch.patch"
RUN --mount=type=bind,source=./container/deps/,target=/tmp/deps \
    bash /tmp/deps/vllm/install.sh --patch /tmp/deps/vllm/${VLLM_PATCH} --ref ${VLLM_REF} --install-cmd "uv pip install --editable" --use-precompiled --installation-dir /opt/vllm

# Install genai-perf for benchmarking
ARG GENAI_PERF_TAG="r25.01"
RUN uv pip install "git+https://github.com/triton-inference-server/perf_analyzer.git@${GENAI_PERF_TAG}#subdirectory=genai-perf"

# Install test dependencies
RUN --mount=type=bind,source=./container/deps/requirements.test.txt,target=/tmp/requirements.txt \
    uv pip install --requirement /tmp/requirements.txt

### MISC UTILITY SETUP ###

# Finish pyright install
RUN pyright --help > /dev/null 2>&1

<<<<<<< HEAD
=======
# In Process Python API Install
RUN find /opt/tritonserver/python -maxdepth 1 -type f -name \
    "tritonserver-*.whl" | xargs -I {} uv pip install --force-reinstall --upgrade {}[all]

# GENAI Perf Install
ARG GENAI_PERF_TAG="r25.01"
RUN uv pip install "git+https://github.com/triton-inference-server/perf_analyzer.git@${GENAI_PERF_TAG}#subdirectory=genai-perf"

# Install NATS
RUN wget https://github.com/nats-io/nats-server/releases/download/v2.10.24/nats-server-v2.10.24-amd64.deb && dpkg -i nats-server-v2.10.24-amd64.deb

# Install etcd
ENV ETCD_VERSION="v3.5.18"
RUN wget https://github.com/etcd-io/etcd/releases/download/$ETCD_VERSION/etcd-$ETCD_VERSION-linux-amd64.tar.gz -O /tmp/etcd.tar.gz && \
mkdir -p /usr/local/bin/etcd && \
tar -xvf /tmp/etcd.tar.gz -C /usr/local/bin/etcd --strip-components=1
ENV PATH=/usr/local/bin/etcd/:$PATH

>>>>>>> 2b6fc406
# Enable Git operations in the /workspace directory
RUN printf "[safe]\n      directory=/workspace\n" > /root/.gitconfig

RUN ln -sf /bin/bash /bin/sh

### BUILDS ###

# Rust build/dev dependencies
RUN apt update -y && \
    apt install -y \
    build-essential \
    protobuf-compiler && \
    curl https://sh.rustup.rs -sSf | bash -s -- -y
ENV PATH="/root/.cargo/bin:${PATH}"

# Working directory
WORKDIR /workspace

COPY runtime/rust /workspace/runtime/rust
RUN cd runtime/rust && \
    cargo build --release --locked && cargo doc --no-deps

# Build OpenAI HTTP Service binaries
COPY llm/rust /workspace/llm/rust
COPY examples/rust /workspace/examples/rust
RUN cd examples/rust && \
    cargo build --release && \
    cp target/release/http /usr/local/bin/ && \
    cp target/release/llmctl /usr/local/bin/

# TODO: Build tio
# COPY applications/...

# Generate C bindings for kv cache routing in vLLM
COPY llm/rust /workspace/llm/rust
RUN cd llm/rust/ && \
cargo build --release --locked && cargo doc --no-deps

# Build triton_distributed_rs wheel
COPY python-wheel /workspace/python-wheel
RUN cd python-wheel && \
    uv build && \
    uv pip install dist/triton_distributed_rs*cp312*.whl

# Package the bindings
RUN mkdir -p /opt/triton/llm_binding/wheels && mkdir /opt/triton/llm_binding/lib
RUN cp python-wheel/dist/triton_distributed_rs*cp312*.whl /opt/triton/llm_binding/wheels/.
RUN cp llm/rust/target/release/libtriton_llm_capi.so /opt/triton/llm_binding/lib/.
RUN cp -r llm/rust/libtriton-llm/include /opt/triton/llm_binding/.
# Tell vllm to use the Triton LLM C API for KV Cache Routing
ENV VLLM_KV_CAPI_PATH="/opt/triton/llm_binding/lib/libtriton_llm_capi.so"

# FIXME: Copy more specific folders in for dev/debug after directory restructure
COPY . /workspace

# FIXME: May want a modification with triton-distributed banner on entry
ENTRYPOINT ["/opt/nvidia/nvidia_entrypoint.sh"]

CMD []

### Lean Runtime Image Stage ###

# FIXME: Separate build and runtime images
FROM ${BASE_IMAGE}:${BASE_IMAGE_TAG} AS runtime

USER root

# Install tools for interactive convenience
RUN apt update -y && \
    apt install -y curl tmux vim && \
    echo "set -g mouse on" >> /root/.tmux.conf

# Set environment variables
ENV VIRTUAL_ENV=/opt/triton/venv
ENV PATH="${VIRTUAL_ENV}/bin:${PATH}"
ENV RAPIDS_LIBUCX_PREFER_SYSTEM_LIBRARY=true
ENV VLLM_KV_CAPI_PATH="/opt/triton/llm_binding/lib/libtriton_llm_capi.so"

# Copy binaries
COPY --from=dev /usr/local/bin/http /usr/local/bin/http
COPY --from=dev /usr/local/bin/llmctl /usr/local/bin/llmctl
COPY --from=dev /usr/bin/nats-server /usr/local/bin/nats-server
COPY --from=dev /bin/uv /usr/local/bin/uv
COPY --from=dev /bin/uvx /usr/local/bin/uvx

# Copy venv with installed packages
RUN uv python install 3.12
COPY --from=dev /opt/vllm /opt/vllm
COPY --from=dev ${VIRTUAL_ENV} ${VIRTUAL_ENV}

# Copy minimal set of files for testing. May consider separate stage for testing
# if test dependencies start to negatively impact deployment environment/size.
COPY pyproject.toml /workspace/pyproject.toml
COPY container/deps/vllm /workspace/container/deps/vllm
COPY python-wheel/python /workspace/python-wheel/python
# Add library for KV routing
COPY --from=dev ${VLLM_KV_CAPI_PATH} ${VLLM_KV_CAPI_PATH}
# Copy minimal set of files for deployment/examples
# FIXME: Use a more consolidated path after directory restructure
COPY examples/python_rs/llm/vllm /workspace/examples/python_rs/llm/vllm

WORKDIR /workspace

# FIXME: May want a modification with triton-distributed banner on entry
ENTRYPOINT ["/opt/nvidia/nvidia_entrypoint.sh"]

CMD []<|MERGE_RESOLUTION|>--- conflicted
+++ resolved
@@ -43,19 +43,6 @@
 # Finish pyright install
 RUN pyright --help > /dev/null 2>&1
 
-<<<<<<< HEAD
-=======
-# In Process Python API Install
-RUN find /opt/tritonserver/python -maxdepth 1 -type f -name \
-    "tritonserver-*.whl" | xargs -I {} uv pip install --force-reinstall --upgrade {}[all]
-
-# GENAI Perf Install
-ARG GENAI_PERF_TAG="r25.01"
-RUN uv pip install "git+https://github.com/triton-inference-server/perf_analyzer.git@${GENAI_PERF_TAG}#subdirectory=genai-perf"
-
-# Install NATS
-RUN wget https://github.com/nats-io/nats-server/releases/download/v2.10.24/nats-server-v2.10.24-amd64.deb && dpkg -i nats-server-v2.10.24-amd64.deb
-
 # Install etcd
 ENV ETCD_VERSION="v3.5.18"
 RUN wget https://github.com/etcd-io/etcd/releases/download/$ETCD_VERSION/etcd-$ETCD_VERSION-linux-amd64.tar.gz -O /tmp/etcd.tar.gz && \
@@ -63,7 +50,6 @@
 tar -xvf /tmp/etcd.tar.gz -C /usr/local/bin/etcd --strip-components=1
 ENV PATH=/usr/local/bin/etcd/:$PATH
 
->>>>>>> 2b6fc406
 # Enable Git operations in the /workspace directory
 RUN printf "[safe]\n      directory=/workspace\n" > /root/.gitconfig
 
